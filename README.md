--- conflicted
+++ resolved
@@ -1,190 +1,183 @@
-# Metabuli
-Metabuli taxonomically classifies metagenomic reads using both DNA and amino acid (AA) information.
-It achieved specificity of DNA-based method and sensitivity of AA-method at the same time.
-
-
-## Installation
-### Precompiled binaries
-```
-# Linux AVX2 build (fast, recommended for most Linux system) (check using: cat /proc/cpuinfo | grep avx2)
-wget https://mmseqs.com/metabuli/metabuli-linux-avx2.tar.gz; tar xvzf metabuli-linux-avx2.tar.gz; export PATH=$(pwd)/metabuli/bin/:$PATH
-
-# Linux SSE2 build (slow, for old systems)
-wget https://mmseqs.com/metabuli/metabuli-linux-sse2.tar.gz; tar xvzf metabuli-linux-sse2.tar.gz; export PATH=$(pwd)/metabuli/bin/:$PATH
-
-# MacOS
-wget https://mmseqs.com/metabuli/metabuli-osx-universal.tar.gz; tar xvzf metabuli-osx-universal.tar.gz; export PATH=$(pwd)/metabuli/bin/:$PATH
-```
-Metabuli also works on ARM64 systems. Please check [https://mmseqs.com/metabuli/](https://mmseqs.com/metabuli/)
-### Compile from source code
-Installation from Github source code.
-```
-git clone GITHUB_LINK
-cd Metabuli
-mkdir build
-cd build
-cmake ..
-make -j 16
-```
-The built binary can be found in ./build/src
-
-## Pre-built databases
-You can download pre-built databases using `databases` command.
-```
-# RefSeq Complete/Chromosome
-# - Complete Genome or Chromosome level assemblies of virus and prokaryotes in RefSeq (2023-04-04) and human genome (GRCh38.p14)
-metabuli databases RefSeq refseq tmp
-
-# RefSeq Releases 217
-# - Viral and prokaryotic genomes of RefSeq release 217 and human genome (GRCh38.p14)
-metabuli databases RefSeq217 refseq217 tmp
-
-# GTDB 207
-# - Complete Genome or Chromosome level assemblies in GTDB207 (CheckM Completeness > 90, CheckM Contamination < 5) with GTDB taxonomy.
-metabuli databases GTDB207 gtdb tmp 
-```
-
-
-## Classification
-```
-metabuli classify <i:FASTA> <i:DBDIR> <o:OUTDIR> <Job ID> [options]
-- FASTA : A FASTA file of reads you want to classify.
-<<<<<<< HEAD
-- DBDIR : The directory where you bulit the reference DB. 
-- OUTDIR : The directory where the report files will be generated.
-- Job ID: For the result files.  
-  
-=======
-- DBDIR : The directory of reference DB. 
-- OUTDIR : The directory where the result files will be generated.
-- Job ID: It will be the prefix of result files.  
-  
-# Paired-end
-metabuli classify read_1.fna read_2.fna dbdir outdir jobid
-
-# Single-end
-metabuli classify --seq-mode 1 read.fna dbdir outdir jobid
-
->>>>>>> 4511e3c3
-  * Options
-   --threads : The number of CPU-cores used (all by default)
-   --max-ram : The maximum RAM usage.
-   --min-score : The minimum score to be classified (0.15 for precision mode)
-   --min-sp-score : The minimum score to be classified at or below species rank. (0.5 for precision mode)
-   --taxonomy-path: Directory where the taxonomy dump files are stored. (DBDIR/taxonomy by default)
-   --reduced-aa : 0. Use 20 alphabets or 1. Use 15 alphabets to encode amino acids. Give the same value used for DB creation.
-   --spacing-mask : Binary patterend mask for spaced k-mer. The same mask must be used for DB creation and classification. A mask should contain at least eight '1's, and '0' means skip.
-```
-It will generate two result files: 'Job ID_classifications.tsv' and 'Job ID_report.tsv'
-#### Job ID_classifications.tsv
-1. Classified or not
-2. Read ID
-3. Taxonomy identifier
-4. Effective read length
-5. DNA level identitiy score
-6. Amino-acid level identity score
-7. Total Hamming distance
-8. Classification Rank
-9. List of "taxID : k-mer match count"
-
-```
-#Example
-1       read_1     2688    294     0.627551        0.806122        35      subspecies      2688:65
-1       read_2     2688    294     0.816327        1       36      subspecies      2688:78
-0       read_3     0       294     0       0       0       no rank
-```
-
-#### Job ID_report.tsv
-Proportion of reads that are assigned to each taxon.
-```
-#Example
-33.73   77571   77571   0       no rank unclassified
-66.27   152429  132     1       no rank root
-64.05   147319  2021    8034    superkingdom      d__Bacteria
-22.22   51102   3       22784   phylum      p__Firmicutes
-22.07   50752   361     22785   class         c__Bacilli
-17.12   39382   57      123658  order           o__Bacillales
-15.81   36359   3       126766  family            f__Bacillaceae
-15.79   36312   26613   126767  genus               g__Bacillus
-2.47    5677    4115    170517  species               s__Bacillus amyloliquefaciens
-0.38    883     883     170531  subspecies                      RS_GCF_001705195.1
-0.16    360     360     170523  subspecies                      RS_GCF_003868675.1
-0.11    248     248     170525  subspecies                      RS_GCF_002209305.1
-0.02    42      42      170529  subspecies                      RS_GCF_002173635.1
-0.01    24      24      170539  subspecies                      RS_GCF_000204275.1
-```
-
-## Custom database
-To build your custom database, you need three things.
-1. **FASTA files** : Each sequence of your FASTA files must be separated by '>accession.version' like '>CP001849.1'
-2. **accession2taxid** : Mapping from acession to taxonomy identifier. Sequences whose accessions are not listed in this file will be skipped.
-3. **NCBI-style taxonomy dump** : 'names.dmp' , 'nodes.dmp', and 'merged.dmp' are required. Sequences whose taxid are not included here will be skipped.
-
-Here, steps for creating a database based on a taxonomy of NCBI or GTDB are described.
-
-#### 1. Prepare taxonomy and accession2taxid
-  ##### NCBI taxonomy
-  
-  * accession2taxid can be downloaded from
-  https://ftp.ncbi.nlm.nih.gov/pub/taxonomy/accession2taxid/
-  
-  * Taxonomy dump files can be downloaded from 
-  https://ftp.ncbi.nlm.nih.gov/pub/taxonomy/new_taxdump/
-  
-  ##### GTDB taxonomy
-  
-  Follow two steps below to generate GTDB taxonomy and accession2taxid file.
-  * Requirements: You need assembly FASTA files whose file name (or path) include the assembly accession.  
-    If you downloaded assemblies using [ncbi-genome-download](https://github.com/kblin/ncbi-genome-download), you probably don't have to care about it.  
-    The regular experssion of assembly accession is (GC[AF]_[0-9].[0-9])
-    
-  ```
-  # 1. 
-  In 'util' directory
-  ./prepare_gtdb_taxonomy.sh <DBDIR>
-    - DBDIR : Result files are stored in 'DBDIR/taxonomy'. 
-      Make sure that 'DBDIR/taxonomy' is exist and empty. 
-      The same path should be used in step 1.
-  ```
-  It will generate taxonomy dump files and 'assacc_to_taxid.tsv' with other files.
-    
-  ```
-  # 2. 
-  ./metabuli add-to-library <FASTA list> <accession2taxid> <DBDIR> --assembly true
-    - FASTA list : A list of absolute paths of each assembly files.
-      Each absolute path must include assembly accession. 
-    - accession2taxid : 'assacc_to_taxid.tsv' from the previous step
-    - DBDIR : The same DBDIR from the previous step.
-  ```
-  It will add your FASTA files to 'DBDIR/library' according to their species taxonomy ID and generate 'my.accession2taxid' 
-
-  
-#### 2. Add to libarary (optional)
-```
-./metabuli add-to-library <FASTA list> <accession2taxid> <DBDIR>
-  - FASTA list: A list of absolute paths of each FASTA files.
-  - accession2taxid: A path to NCBI-style accession2taxid
-  - DBDIR: The same DBDIR from the previous step.
-```
-This command groups your FASTA files of the same species and add stores them in separate files to DBDIR/library.  
-You can skip this step in the case of
-1. You have already used this command during the preparation for GTDB taxonomy.
-2. Your FASTA list includes only one FASTA file per species.
-
-
-#### 3. Build
-
-```
-metabuli build <DBDIR> <FASTA list> <accession2taxid> [options]
-- DBDIR: The same DBDIR from the previous step. 
-- FASTA list: A list of absolute paths to your FASTA files (in DBDIR/library)
-- accession2taxid : accession2taxid file
-  
-  * Options
-   --threads : The number of CPU-cores used (all by default)
-   --tinfo-path : Path to prodigal training information files. (DBDIR/prodigal by default)
-   --taxonomy-path: Directory where the taxonomy dump files are stored. (DBDIR/taxonomy by default)
-   --reduced-aa : 0. Use 20 alphabets or 1. Use 15 alphabets to encode amino acids.
-   --spacing-mask : Binary patterend mask for spaced k-mer. The same mask must be used for DB creation and classification. A mask should contain at least eight '1's, and '0' means skip.
-```
-It will generate **diffIdx**, **info**, **split**, and **taxID_list** and some other files. You can delete '\*\_diffIdx' and '\*\_info' if generated.
+# Metabuli
+Metabuli taxonomically classifies metagenomic reads using both DNA and amino acid (AA) information.
+It achieved specificity of DNA-based method and sensitivity of AA-method at the same time.
+
+
+## Installation
+### Precompiled binaries
+```
+# Linux AVX2 build (fast, recommended for most Linux system) (check using: cat /proc/cpuinfo | grep avx2)
+wget https://mmseqs.com/metabuli/metabuli-linux-avx2.tar.gz; tar xvzf metabuli-linux-avx2.tar.gz; export PATH=$(pwd)/metabuli/bin/:$PATH
+
+# Linux SSE2 build (slow, for old systems)
+wget https://mmseqs.com/metabuli/metabuli-linux-sse2.tar.gz; tar xvzf metabuli-linux-sse2.tar.gz; export PATH=$(pwd)/metabuli/bin/:$PATH
+
+# MacOS
+wget https://mmseqs.com/metabuli/metabuli-osx-universal.tar.gz; tar xvzf metabuli-osx-universal.tar.gz; export PATH=$(pwd)/metabuli/bin/:$PATH
+```
+Metabuli also works on ARM64 systems. Please check [https://mmseqs.com/metabuli/](https://mmseqs.com/metabuli/)
+### Compile from source code
+Installation from Github source code.
+```
+git clone GITHUB_LINK
+cd Metabuli
+mkdir build
+cd build
+cmake ..
+make -j 16
+```
+The built binary can be found in ./build/src
+
+## Pre-built databases
+You can download pre-built databases using `databases` command.
+```
+# RefSeq Complete/Chromosome
+# - Complete Genome or Chromosome level assemblies of virus and prokaryotes in RefSeq (2023-04-04) and human genome (GRCh38.p14)
+metabuli databases RefSeq refseq tmp
+
+# RefSeq Releases 217
+# - Viral and prokaryotic genomes of RefSeq release 217 and human genome (GRCh38.p14)
+metabuli databases RefSeq217 refseq217 tmp
+
+# GTDB 207
+# - Complete Genome or Chromosome level assemblies in GTDB207 (CheckM Completeness > 90, CheckM Contamination < 5) with GTDB taxonomy.
+metabuli databases GTDB207 gtdb tmp 
+```
+
+
+## Classification
+```
+metabuli classify <i:FASTA> <i:DBDIR> <o:OUTDIR> <Job ID> [options]
+- FASTA : A FASTA file of reads you want to classify.
+- DBDIR : The directory of reference DB. 
+- OUTDIR : The directory where the result files will be generated.
+- Job ID: It will be the prefix of result files.  
+  
+# Paired-end
+metabuli classify read_1.fna read_2.fna dbdir outdir jobid
+
+# Single-end
+metabuli classify --seq-mode 1 read.fna dbdir outdir jobid
+
+  * Options
+   --threads : The number of CPU-cores used (all by default)
+   --max-ram : The maximum RAM usage.
+   --min-score : The minimum score to be classified (0.15 for precision mode)
+   --min-sp-score : The minimum score to be classified at or below species rank. (0.5 for precision mode)
+   --taxonomy-path: Directory where the taxonomy dump files are stored. (DBDIR/taxonomy by default)
+   --reduced-aa : 0. Use 20 alphabets or 1. Use 15 alphabets to encode amino acids. Give the same value used for DB creation.
+   --spacing-mask : Binary patterend mask for spaced k-mer. The same mask must be used for DB creation and classification. A mask should contain at least eight '1's, and '0' means skip.
+```
+It will generate two result files: 'Job ID_classifications.tsv' and 'Job ID_report.tsv'
+#### Job ID_classifications.tsv
+1. Classified or not
+2. Read ID
+3. Taxonomy identifier
+4. Effective read length
+5. DNA level identitiy score
+6. Amino-acid level identity score
+7. Total Hamming distance
+8. Classification Rank
+9. List of "taxID : k-mer match count"
+
+```
+#Example
+1       read_1     2688    294     0.627551        0.806122        35      subspecies      2688:65
+1       read_2     2688    294     0.816327        1       36      subspecies      2688:78
+0       read_3     0       294     0       0       0       no rank
+```
+
+#### Job ID_report.tsv
+Proportion of reads that are assigned to each taxon.
+```
+#Example
+33.73   77571   77571   0       no rank unclassified
+66.27   152429  132     1       no rank root
+64.05   147319  2021    8034    superkingdom      d__Bacteria
+22.22   51102   3       22784   phylum      p__Firmicutes
+22.07   50752   361     22785   class         c__Bacilli
+17.12   39382   57      123658  order           o__Bacillales
+15.81   36359   3       126766  family            f__Bacillaceae
+15.79   36312   26613   126767  genus               g__Bacillus
+2.47    5677    4115    170517  species               s__Bacillus amyloliquefaciens
+0.38    883     883     170531  subspecies                      RS_GCF_001705195.1
+0.16    360     360     170523  subspecies                      RS_GCF_003868675.1
+0.11    248     248     170525  subspecies                      RS_GCF_002209305.1
+0.02    42      42      170529  subspecies                      RS_GCF_002173635.1
+0.01    24      24      170539  subspecies                      RS_GCF_000204275.1
+```
+
+## Custom database
+To build your custom database, you need three things.
+1. **FASTA files** : Each sequence of your FASTA files must be separated by '>accession.version' like '>CP001849.1'
+2. **accession2taxid** : Mapping from acession to taxonomy identifier. Sequences whose accessions are not listed in this file will be skipped.
+3. **NCBI-style taxonomy dump** : 'names.dmp' , 'nodes.dmp', and 'merged.dmp' are required. Sequences whose taxid are not included here will be skipped.
+
+Here, steps for creating a database based on a taxonomy of NCBI or GTDB are described.
+
+#### 1. Prepare taxonomy and accession2taxid
+  ##### NCBI taxonomy
+  
+  * accession2taxid can be downloaded from
+  https://ftp.ncbi.nlm.nih.gov/pub/taxonomy/accession2taxid/
+  
+  * Taxonomy dump files can be downloaded from 
+  https://ftp.ncbi.nlm.nih.gov/pub/taxonomy/new_taxdump/
+  
+  ##### GTDB taxonomy
+  
+  Follow two steps below to generate GTDB taxonomy and accession2taxid file.
+  * Requirements: You need assembly FASTA files whose file name (or path) include the assembly accession.  
+    If you downloaded assemblies using [ncbi-genome-download](https://github.com/kblin/ncbi-genome-download), you probably don't have to care about it.  
+    The regular experssion of assembly accession is (GC[AF]_[0-9].[0-9])
+    
+  ```
+  # 1. 
+  In 'util' directory
+  ./prepare_gtdb_taxonomy.sh <DBDIR>
+    - DBDIR : Result files are stored in 'DBDIR/taxonomy'. 
+      Make sure that 'DBDIR/taxonomy' is exist and empty. 
+      The same path should be used in step 1.
+  ```
+  It will generate taxonomy dump files and 'assacc_to_taxid.tsv' with other files.
+    
+  ```
+  # 2. 
+  ./metabuli add-to-library <FASTA list> <accession2taxid> <DBDIR> --assembly true
+    - FASTA list : A list of absolute paths of each assembly files.
+      Each absolute path must include assembly accession. 
+    - accession2taxid : 'assacc_to_taxid.tsv' from the previous step
+    - DBDIR : The same DBDIR from the previous step.
+  ```
+  It will add your FASTA files to 'DBDIR/library' according to their species taxonomy ID and generate 'my.accession2taxid' 
+
+  
+#### 2. Add to libarary (optional)
+```
+./metabuli add-to-library <FASTA list> <accession2taxid> <DBDIR>
+  - FASTA list: A list of absolute paths of each FASTA files.
+  - accession2taxid: A path to NCBI-style accession2taxid
+  - DBDIR: The same DBDIR from the previous step.
+```
+This command groups your FASTA files of the same species and add stores them in separate files to DBDIR/library.  
+You can skip this step in the case of
+1. You have already used this command during the preparation for GTDB taxonomy.
+2. Your FASTA list includes only one FASTA file per species.
+
+
+#### 3. Build
+
+```
+metabuli build <DBDIR> <FASTA list> <accession2taxid> [options]
+- DBDIR: The same DBDIR from the previous step. 
+- FASTA list: A list of absolute paths to your FASTA files (in DBDIR/library)
+- accession2taxid : accession2taxid file
+  
+  * Options
+   --threads : The number of CPU-cores used (all by default)
+   --tinfo-path : Path to prodigal training information files. (DBDIR/prodigal by default)
+   --taxonomy-path: Directory where the taxonomy dump files are stored. (DBDIR/taxonomy by default)
+   --reduced-aa : 0. Use 20 alphabets or 1. Use 15 alphabets to encode amino acids.
+   --spacing-mask : Binary patterend mask for spaced k-mer. The same mask must be used for DB creation and classification. A mask should contain at least eight '1's, and '0' means skip.
+```
+It will generate **diffIdx**, **info**, **split**, and **taxID_list** and some other files. You can delete '\*\_diffIdx' and '\*\_info' if generated.