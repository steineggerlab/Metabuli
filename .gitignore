--- conflicted
+++ resolved
@@ -31,13 +31,9 @@
 *.out
 *.app
 
-<<<<<<< HEAD
-/build*
-=======
 # Files
 *.gz
 *.tsv
 *.dmp
 # Build directories
 build*
->>>>>>> 8c80a89c
