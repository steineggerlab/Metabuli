--- conflicted
+++ resolved
@@ -13,11 +13,6 @@
 #include "TaxonomyWrapper.h"
 #include "FileUtil.h"
 #include "UnirefTree.h"
-
-<<<<<<< HEAD
-=======
-// #include "tinyxml2.h"
->>>>>>> 57ae8552
 #include "yxml.h"
 
 struct UniRefIdx {
