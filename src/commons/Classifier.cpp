--- conflicted
+++ resolved
@@ -974,11 +974,6 @@
     int numOfstrains = 0;
     TaxID strainID = 0;
     int count = 1;
-<<<<<<< HEAD
-    int minStrainSpecificCnt = par.seqMode;
-    if (par.seqMode == 3 && queryLength > 3000){
-        minStrainSpecificCnt = queryLength / 1000;
-=======
     int minStrainSpecificCnt = 1;
     if (par.seqMode == 1) {
         minStrainSpecificCnt = 1;
@@ -989,7 +984,6 @@
         if (queryList[currentQuery].queryLength > 3000) {
             minStrainSpecificCnt = queryList[currentQuery].queryLength / 1000;
         }
->>>>>>> de95cd12
     }
     unordered_map<TaxID, int> strainMatchCnt;
     for (auto & genusMatch : genusMatches){
