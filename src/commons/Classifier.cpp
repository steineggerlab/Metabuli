--- conflicted
+++ resolved
@@ -125,13 +125,6 @@
     vector<Sequence> sequences;
     vector<Sequence> sequences2;
     vector<pair<size_t, size_t>> queryReadSplit;
-<<<<<<< HEAD
-    Query *queryList;
-=======
-    vector<size_t> splitKmerCnt;
-    vector<Query> queryList;
-//    Query *queryList;
->>>>>>> 90984412
     size_t numOfSeq = 0;
     size_t start = 0;
     size_t kmerCnt = 0;
@@ -151,10 +144,6 @@
         // Make query read splits
         numOfSeq = sequences.size();
         for (size_t i = 0; i < numOfSeq; i++) {
-<<<<<<< HEAD
-            if (kmerCnt > maxKmerCnt) {
-                queryReadSplit
-=======
             currentKmerCnt = getQueryKmerNumber<size_t>(sequences[i].seqLength);
             kmerCnt += currentKmerCnt;
             seqCnt++;
@@ -164,7 +153,6 @@
                 kmerCnt = currentKmerCnt;
                 start = i;
                 seqCnt = 1;
->>>>>>> 90984412
             }
             totalReadLength += sequences[i].seqLength;
         }
@@ -174,15 +162,8 @@
 
         // Get start and end positions of each read
         if (isFasta) {
-<<<<<<< HEAD
-//            IndexCreator::splitSequenceFile(sequences, queryFile);
-//            IndexCreator::splitSequenceFile(sequences2, queryFile2);
-            splitFASTA(sequences, queryPath_1);
-            splitFASTA(sequences, queryPath_2);
-=======
             splitFASTA(sequences, queryPath_1);
             splitFASTA(sequences2, queryPath_2);
->>>>>>> 90984412
         } else {
             splitFASTQ(sequences, queryPath_1);
             splitFASTQ(sequences2, queryPath_2);
@@ -196,10 +177,8 @@
         numOfSeq = sequences.size();
         // Make query read splits
         for (size_t i = 0; i < numOfSeq; i++) {
-<<<<<<< HEAD
             totalReadLength += sequences[i].seqLength;
             totalReadLength += sequences2[i].seqLength;
-=======
             currentKmerCnt = getQueryKmerNumber<size_t>(sequences[i].seqLength) +
                     getQueryKmerNumber<size_t>(sequences2[i].seqLength);
             kmerCnt += currentKmerCnt;
@@ -212,7 +191,6 @@
                 seqCnt = 1;
             }
             totalReadLength += sequences[i].seqLength + sequences2[i].seqLength;
->>>>>>> 90984412
         }
         queryReadSplit.emplace_back(start, numOfSeq);
         splitKmerCnt.push_back(kmerCnt);
@@ -221,50 +199,8 @@
     cout << "Total number of sequences: " << numOfSeq << endl;
     cout << "Total read length: " << totalReadLength <<  "nt" << endl;
 
-<<<<<<< HEAD
-    // Allocate memory for buffers
-    // 1. Calculate estimated maximum RAM usage
-    size_t estimatedNumOfKmer;
-    size_t matchPerKmer = 5;
-    if(par.seqMode == 2) {
-        estimatedNumOfKmer = 2 * totalReadLength - 84 * numOfSeq;
-    }
-    else {
-        estimatedNumOfKmer = 2 * totalReadLength - 42 * numOfSeq;
-    }
-    size_t memoryForReads = 200 * numOfSeq; // 200 bytes per read
-    size_t memoryForThreads = (size_t) 128'000'000 * (size_t) par.threads; // 128 MB per thread
-    size_t memoryForQueryKmer = estimatedNumOfKmer * sizeof(QueryKmer);
-    size_t memoryForKmerMatch = estimatedNumOfKmer * sizeof(Match) * matchPerKmer;
-    size_t estimatedMaxRamUsage = memoryForReads + memoryForThreads + memoryForQueryKmer + memoryForKmerMatch;
-
-    // 2. Check if the estimated memory usage is larger than the available memory
-    size_t maxCount = 0;
-    if (estimatedMaxRamUsage / 1'000'000'000 >= (size_t) par.ramUsage ) {
-        maxCount = ((size_t) par.ramUsage * 1'000'000'000 - memoryForReads - memoryForThreads) /
-                (96 * (par.ramUsage + 32) / par.ramUsage);
-        memoryForQueryKmer = maxCount * sizeof(QueryKmer);
-        memoryForKmerMatch = maxCount * sizeof(Match) * matchPerKmer;
-    } else {
-        maxCount = estimatedNumOfKmer;
-    }
-
-    cout << memoryForReads << " " << memoryForThreads << " " << memoryForQueryKmer << " " << memoryForKmerMatch << endl;
-    cout << "TOTAL: " << memoryForReads + memoryForThreads + memoryForQueryKmer + memoryForKmerMatch << endl;
-    cout << maxCount << endl;
-
-
-    QueryKmerBuffer kmerBuffer(maxCount);
-    Buffer<Match> matchBuffer(size_t(maxCount) * matchPerKmer);
-
-    // Checker for multi-threading
-    bool *processedSeqChecker = new bool[numOfSeq];
-    fill_n(processedSeqChecker, numOfSeq, false);
-    size_t processedSeqCnt = 0;
-=======
     QueryKmerBuffer kmerBuffer;
     Buffer<Match> matchBuffer;
->>>>>>> 90984412
 
     size_t numOfTatalQueryKmerCnt = 0;
     size_t totalMatchCnt = 0;
@@ -2152,20 +2088,11 @@
     size_t seqLength = 0;
     while (getline(fasta, line)) {
         if (line[0] == '>') {
-<<<<<<< HEAD
-            end = (size_t) fasta.tellg() - line.length() - 2;
-            seqSegments.emplace_back(start, end, end - start + 1, seqLength);
-            start = end + 1;
-            seqLength = 0;
-
-        } else {
-=======
             seqSegments.emplace_back(start, end, end - start + 1, seqLength);
             start = end + 1;
             seqLength = 0;
         } else {
             end = (size_t) fasta.tellg() - 1;
->>>>>>> 90984412
             seqLength += line.length();
         }
     }
