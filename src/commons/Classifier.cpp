#include "Classifier.h"
#include "FileUtil.h"
#include "QueryIndexer.h"
#include "common.h"

Classifier::Classifier(LocalParameters & par) {
    dbDir = par.filenames[1 + (par.seqMode == 2)];
    if(FileUtil::fileExists(string(dbDir + "/diffIdx").c_str())) {
        isNewDB = false;
    } else {
        isNewDB = true; 
    }

    matchPerKmer = par.matchPerKmer;
    loadDbParameters(par, par.filenames[1 + (par.seqMode == 2)]);

    cout << "DB name: " << par.dbName << endl;
    cout << "DB creation date: " << par.dbDate << endl;
    
    taxonomy = loadTaxonomy(dbDir, par.taxonomyPath);

    geneticCode = new GeneticCode(par.reducedAA == 1);
    queryIndexer = new QueryIndexer(par);
    kmerExtractor = new KmerExtractor(par, *geneticCode);
    if (par.reducedAA) {
        kmerMatcher = new ReducedKmerMatcher(par, taxonomy);
    } else {
        kmerMatcher = new KmerMatcher(par, taxonomy);
    }
    reporter = new Reporter(par, taxonomy);
}

Classifier::~Classifier() {
    delete taxonomy;
    delete queryIndexer;
    delete kmerExtractor;
    delete kmerMatcher;
    delete reporter;
}

void Classifier::startClassify(const LocalParameters &par) {
    Buffer<QueryKmer> queryKmerBuffer;
    Buffer<Match> matchBuffer;
    vector<Query> queryList;
    size_t numOfTatalQueryKmerCnt = 0;
    reporter->openReadClassificationFile();

    bool complete = false;
    size_t processedReadCnt = 0;
    size_t tries = 0;
    size_t totalSeqCnt = 0;
    
    // Extract k-mers from query sequences and compare them to target k-mer DB
    while (!complete) {
        tries++;

        // Get splits for remaining sequences
        if (tries == 1) {
                cout << "Indexing query file ..." << std::flush;
        }
        queryIndexer->setBytesPerKmer(matchPerKmer);
        queryIndexer->indexQueryFile(processedReadCnt);
        const vector<QuerySplit> & queryReadSplit = queryIndexer->getQuerySplits();

        if (tries == 1) {
            totalSeqCnt = queryIndexer->getReadNum_1();
            cout << "Done" << endl;
            cout << "Total number of sequences: " << queryIndexer->getReadNum_1() << endl;
            cout << "Total read length: " << queryIndexer->getTotalReadLength() <<  "nt" << endl;
        }

        // Set up kseq
        KSeqWrapper* kseq1 = KSeqFactory(par.filenames[0].c_str());
        KSeqWrapper* kseq2 = nullptr;
        if (par.seqMode == 2) { kseq2 = KSeqFactory(par.filenames[1].c_str()); }

        // Move kseq to unprocessed reads
        for (size_t i = 0; i < processedReadCnt; i++) {
            kseq1->ReadEntry();
            if (par.seqMode == 2) { kseq2->ReadEntry(); }
        }

        for (size_t splitIdx = 0; splitIdx < queryReadSplit.size(); splitIdx++) {
            // Allocate memory for query list
            queryList.clear();
            queryList.resize(queryReadSplit[splitIdx].end - queryReadSplit[splitIdx].start);

            // Allocate memory for query k-mer buffer
            queryKmerBuffer.reallocateMemory(queryReadSplit[splitIdx].kmerCnt);
            memset(queryKmerBuffer.buffer, 0, queryReadSplit[splitIdx].kmerCnt * sizeof(QueryKmer));

            // Allocate memory for match buffer
            if (queryReadSplit.size() == 1) {
                size_t remain = queryIndexer->getAvailableRam() 
                                - (queryReadSplit[splitIdx].kmerCnt * sizeof(QueryKmer)) 
                                - (queryIndexer->getReadNum_1() * 200); // TODO: check it later
                matchBuffer.reallocateMemory(remain / sizeof(Match));
            } else {
                matchBuffer.reallocateMemory(queryReadSplit[splitIdx].kmerCnt * matchPerKmer);
            }

            // Initialize query k-mer buffer and match buffer
            queryKmerBuffer.startIndexOfReserve = 0;
            matchBuffer.startIndexOfReserve = 0;

            // Extract query k-mers
            kmerExtractor->extractQueryKmers(queryKmerBuffer,
                                             queryList,
                                             queryReadSplit[splitIdx],
                                             par,
                                             kseq1,
                                             kseq2); // sync kseq1 and kseq2
            
            // Search matches between query and target k-mers
            bool searchComplete = false;
            if (isNewDB) {
                searchComplete = kmerMatcher->matchMetamers(&queryKmerBuffer, &matchBuffer);
            } else {
                cout << "here" << endl;
                searchComplete = kmerMatcher->matchKmers(&queryKmerBuffer, &matchBuffer);
            }

            if (searchComplete) {
                cout << "The number of matches: " << kmerMatcher->getTotalMatchCnt() << endl;
                kmerMatcher->sortMatches(&matchBuffer);
                assignTaxonomy(matchBuffer.buffer, matchBuffer.startIndexOfReserve, queryList, par);
                reporter->writeReadClassification(queryList);
                processedReadCnt += queryReadSplit[splitIdx].readCnt;
                cout << "The number of processed sequences: " << processedReadCnt << " (" << (double) processedReadCnt / (double) totalSeqCnt << ")" << endl;
                numOfTatalQueryKmerCnt += queryKmerBuffer.startIndexOfReserve;
            } else { // search was incomplete
<<<<<<< HEAD
                // increase matchPerKmer and try again 
=======
>>>>>>> 631b1a51
                matchPerKmer += 4;
                cout << "--match-per-kmer was increased to " << matchPerKmer << " and searching again..." << endl;
                break;
            }
        }
         
        delete kseq1;
        if (par.seqMode == 2) {
            delete kseq2;
        }
        if (processedReadCnt == totalSeqCnt) {
            complete = true;
        }
    }

    cout << "Number of query k-mers: " << numOfTatalQueryKmerCnt << endl;
    cout << "The number of matches: " << kmerMatcher->getTotalMatchCnt() << endl;
    reporter->closeReadClassificationFile();
    reporter->writeReportFile(totalSeqCnt, taxCounts);
    free(matchBuffer.buffer);
}

void Classifier::assignTaxonomy(const Match *matchList,
                               size_t numOfMatches,
                               std::vector<Query> &queryList,
                               const LocalParameters &par) {
    time_t beforeAnalyze = time(nullptr);
    cout << "Analyzing matches ..." << endl;
    // Divide matches into blocks for multi threading
    size_t seqNum = queryList.size();
    MatchBlock *matchBlocks = new MatchBlock[seqNum];
    size_t matchIdx = 0;
    size_t blockIdx = 0;
    uint32_t currentQuery;
    while (matchIdx < numOfMatches) {
        currentQuery = matchList[matchIdx].qInfo.sequenceID;
        matchBlocks[blockIdx].id = currentQuery;
        matchBlocks[blockIdx].start = matchIdx;
        while ((currentQuery == matchList[matchIdx].qInfo.sequenceID) && (matchIdx < numOfMatches)) ++matchIdx;
        matchBlocks[blockIdx].end = matchIdx - 1;
        blockIdx++;
    }
    // Process each block
#pragma omp parallel default(none), shared(cout, matchBlocks, matchList, seqNum, queryList, blockIdx, par)
    {
        Taxonomer taxonomer(par, taxonomy);
        #pragma omp for schedule(dynamic, 1)
        for (size_t i = 0; i < blockIdx; ++i) {
            taxonomer.chooseBestTaxon(matchBlocks[i].id - 1,
                            matchBlocks[i].start,
                            matchBlocks[i].end,
                            matchList,
                            queryList,
                            par);
        }
    }

    for (size_t i = 0; i < seqNum; i++) {
        ++taxCounts[queryList[i].classification];
    }
    
    delete[] matchBlocks;
    cout << "Time spent for analyzing: " << double(time(nullptr) - beforeAnalyze) << endl;

}<|MERGE_RESOLUTION|>--- conflicted
+++ resolved
@@ -129,10 +129,6 @@
                 cout << "The number of processed sequences: " << processedReadCnt << " (" << (double) processedReadCnt / (double) totalSeqCnt << ")" << endl;
                 numOfTatalQueryKmerCnt += queryKmerBuffer.startIndexOfReserve;
             } else { // search was incomplete
-<<<<<<< HEAD
-                // increase matchPerKmer and try again 
-=======
->>>>>>> 631b1a51
                 matchPerKmer += 4;
                 cout << "--match-per-kmer was increased to " << matchPerKmer << " and searching again..." << endl;
                 break;
