--- conflicted
+++ resolved
@@ -965,9 +965,8 @@
         }
         return;
     }
+   
     selectedSpecies = species[0];
-<<<<<<< HEAD
-=======
     cout << "selectedSpecies: " << selectedSpecies << endl;
     // Record matches of selected species
     for (auto & genusMatch : genusMatches) {
@@ -975,7 +974,6 @@
             queryList[currentQuery].taxCnt[spORssp[genusMatch.redundacny]->operator[](genusMatch.targetId)]++;
         }
     }
->>>>>>> 3cb444bc
 
     // Check if it can be classified at rank lower than species.
     int numOfstrains = 0;
