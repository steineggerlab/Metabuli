#include "Classifier.h"
#include "LocalParameters.h"
#include <ctime>

Classifier::Classifier(LocalParameters & par) {
    if (par.seqMode == 2){
        queryPath_1 = par.filenames[0];
        queryPath_2 = par.filenames[1];
        dbDir = par.filenames[2];
        outDir = par.filenames[3];
        jobId = par.filenames[4];
        cout << "Query file 1: " << queryPath_1 << endl;
        cout << "Query file 2: " << queryPath_2 << endl;
        cout << "Database directory: " << dbDir << endl;
        cout << "Output directory: " << outDir << endl;
        cout << "Job ID: " << jobId << endl;

    } else {
        queryPath_1 = par.filenames[0];
        dbDir = par.filenames[1];
        outDir = par.filenames[2];
        jobId = par.filenames[3];
        cout << "Query file: " << queryPath_1 << endl;
        cout << "Database directory: " << dbDir << endl;
        cout << "Output directory: " << outDir << endl;
        cout << "Job ID: " << jobId << endl;
    }

    MARKER = 16777215;
    MARKER = ~ MARKER;
    bitsForCodon = 3;
    numOfSplit = 0;
    minConsCnt = par.minConsCnt;
    minSpScore = par.minSpScore;
    verbosity = par.verbosity;

    // Mask for spaced k-mer
    size_t maskLen = par.spaceMask.length();
    mask = new uint32_t[maskLen];
    spaceNum = 0;
    spaceNum_int = 0;
    for(size_t i = 0, j = 0; i < maskLen; i++){
        mask[i] = par.spaceMask[i] - 48;
        spaceNum += (mask[i] == 0);
        spaceNum_int += (mask[i] == 0);
        if(mask[i]==1){
            unmaskedPos[j] = (int) i;
            j++;
        }
    }

    // Hamming Dist. margin
    hammingMargin = (uint8_t) par.hammingMargin;

    // Taxonomy
    const string taxonomyDirectory = dbDir + "/taxonomy";
    const string names = taxonomyDirectory + "/names.dmp";
    const string nodes = taxonomyDirectory + "/nodes.dmp";
    const string merged = taxonomyDirectory + "/merged.dmp";
    taxonomy = new NcbiTaxonomy(names, nodes, merged);

    // Taxonomy ID list
    // Load the taxonomical ID list
    FILE * taxIdFile;
    if((taxIdFile = fopen((dbDir + "/taxID_list").c_str(),"r")) == NULL){
        cout<<"Cannot open the taxID list file."<<endl;
        return;
    }
    char taxID[100];
    while(feof(taxIdFile) == 0)
    {
        fscanf(taxIdFile,"%s",taxID);
        this->taxIdList.push_back(atol(taxID));
    }
    fclose(taxIdFile);
    taxonomy->createTaxIdListAtRank(this->taxIdList, speciesTaxIdList, "species");
    taxonomy->createTaxIdListAtRank(speciesTaxIdList, genusTaxIdList, "genus");
    spORssp.push_back(&this->taxIdList);
    spORssp.push_back(&this->speciesTaxIdList);
}

Classifier::~Classifier() {
    delete[] mask;
    delete taxonomy;
}

static inline bool compareForLinearSearch(const QueryKmer &a, const QueryKmer &b) {
    if (a.ADkmer < b.ADkmer) {
        return true;
    } else if (a.ADkmer == b.ADkmer) {
        return (a.info.sequenceID < b.info.sequenceID);
    }
    return false;
}

void Classifier::startClassify(const LocalParameters &par) {

    size_t totalNumOfQueryKmer = 0;

    // Check if the query file is in FASTA format
    bool isFasta = false;
    ifstream check(queryPath_1.c_str());
    if (check.is_open()) {
        string line;
        getline(check, line);
        if (line[0] == '>') {
            isFasta = true;
        }
    }
    check.close();

    // Load query file
    cout << "Indexing query file ...";
    size_t totalReadLength = 0;
    MmapedData<char> queryFile{};
    MmapedData<char> queryFile2{};
    vector<Sequence> sequences;
    vector<Sequence> sequences2;
    Query *queryList;
    size_t numOfSeq = 0;

    if (par.seqMode == 1 || par.seqMode == 3) {
        queryFile = mmapData<char>(queryPath_1.c_str());
        madvise(queryFile.data, queryFile.fileSize, MADV_SEQUENTIAL);
        Util::touchMemory(queryFile.data, queryFile.fileSize);

        // Get start and end positions of each read
        if (isFasta) {
            IndexCreator::splitSequenceFile(sequences, queryFile);
        } else {
            splitFASTQ(sequences, queryPath_1);
        }

        // Allocate memory for query list
        numOfSeq = sequences.size();
        queryList = new Query[numOfSeq];

        // Calculate the total read length
        for (size_t i = 0; i < numOfSeq; i++) {
            totalReadLength += sequences[i].length;
        }
    } else if (par.seqMode == 2) {
        queryFile = mmapData<char>(queryPath_1.c_str());
        queryFile2 = mmapData<char>(queryPath_2.c_str());
<<<<<<< HEAD

	madvise(queryFile.data, queryFile.fileSize, MADV_SEQUENTIAL);
        madvise(queryFile2.data, queryFile2.fileSize, MADV_SEQUENTIAL);
        
	Util::touchMemory(queryFile.data, queryFile.fileSize);
=======
        madvise(queryFile.data, queryFile.fileSize, MADV_SEQUENTIAL);
        madvise(queryFile2.data, queryFile2.fileSize, MADV_SEQUENTIAL);
        Util::touchMemory(queryFile.data, queryFile.fileSize);
>>>>>>> f4390ac7
        Util::touchMemory(queryFile2.data, queryFile2.fileSize);

        // Get start and end positions of each read
        if (isFasta) {
            IndexCreator::splitSequenceFile(sequences, queryFile);
            IndexCreator::splitSequenceFile(sequences2, queryFile2);
        } else {
            splitFASTQ(sequences, queryPath_1);
            splitFASTQ(sequences2, queryPath_2);
        }

        if (sequences.size() != sequences2.size()) {
            Debug(Debug::ERROR) << "The number of reads in the two files are not equal." << "\n";
            EXIT(EXIT_FAILURE);
        }

        // Allocate memory for query list
        numOfSeq = sequences.size();
        queryList = new Query[numOfSeq];

        // Calculate the total read length
        for (size_t i = 0; i < numOfSeq; i++) {
            totalReadLength += sequences[i].length;
            totalReadLength += sequences2[i].length;
        }
    }
    cout << "Done" << endl;
    cout << "Total number of sequences: " << numOfSeq << endl;

    // Allocate memory for buffers
    // 1. Calculate estimated maximum RAM usage
    size_t estimatedNumOfKmer = 2 * totalReadLength - 84 * numOfSeq;
    size_t memoryForReads = 200 * numOfSeq; // 200 bytes per read
    size_t memoryForThreads = (size_t) 128'000'000 * (size_t) par.threads; // 128 MB per thread
    size_t memoryForQueryKmer = estimatedNumOfKmer * sizeof(QueryKmer);
    size_t memoryForKmerMatch = estimatedNumOfKmer * sizeof(Match) * 5;
    size_t estimatedMaxRamUsage = memoryForReads + memoryForThreads + memoryForQueryKmer + memoryForKmerMatch;

    // 2. Check if the estimated memory usage is larger than the available memory
    size_t maxCount = 0;
    if (estimatedMaxRamUsage / 1'000'000'000 >= (size_t) par.ramUsage ) {
        maxCount = ((size_t) par.ramUsage * 1'000'000'000 - memoryForReads - memoryForThreads) /
                (96 * (par.ramUsage + 32) / par.ramUsage);
        memoryForQueryKmer = maxCount * sizeof(QueryKmer);
        memoryForKmerMatch = maxCount * sizeof(Match) * 5;
    } else {
        maxCount = estimatedNumOfKmer;
    }

    cout << memoryForReads << " " << memoryForThreads << " " << memoryForQueryKmer << " " << memoryForKmerMatch << endl;
    cout << "TOTAL: " << memoryForReads + memoryForThreads + memoryForQueryKmer + memoryForKmerMatch << endl;
    cout << maxCount << endl;


    QueryKmerBuffer kmerBuffer(maxCount);
    Buffer<Match> matchBuffer(size_t(maxCount) * size_t(7));


    // Checker for multi-threading
    bool *processedSeqChecker = new bool[numOfSeq];
    fill_n(processedSeqChecker, numOfSeq, false);
    size_t processedSeqCnt = 0;

    //
    size_t numOfTatalQueryKmerCnt = 0;
    size_t totalMatchCnt = 0;
    // Extract k-mers from query sequences and compare them to target k-mer DB
#ifdef OPENMP
    omp_set_num_threads(par.threads);
#endif

    while (processedSeqCnt < numOfSeq) {
        time_t beforeKmerExtraction = time(nullptr);

        // Initialize query k-mer buffer and match buffer
        kmerBuffer.startIndexOfReserve = 0;
        matchBuffer.startIndexOfReserve = 0;

        // Extract query k-mer
        cout << "K-mer extraction ... " << endl;
        if (par.seqMode == 1 || par.seqMode == 3) { // Single-end short-read sequence or long-read sequence
            fillQueryKmerBufferParallel(kmerBuffer,queryFile,sequences,processedSeqChecker,processedSeqCnt,
                                        queryList, par);
        } else if (par.seqMode == 2) {
            fillQueryKmerBufferParallel_paired(kmerBuffer,queryFile,queryFile2,sequences,sequences2,
                                               processedSeqChecker, processedSeqCnt, queryList, numOfSeq, par);
        }
        numOfTatalQueryKmerCnt += kmerBuffer.startIndexOfReserve;
        cout << "Time spent for k-mer extraction: " << double(time(nullptr) - beforeKmerExtraction) << endl;

        // Sort query k-mer
        time_t beforeQueryKmerSort = time(nullptr);
        SORT_PARALLEL(kmerBuffer.buffer, kmerBuffer.buffer + kmerBuffer.startIndexOfReserve, compareForLinearSearch);
        cout << "Time spent for sorting query k-mer list: " << double(time(nullptr) - beforeQueryKmerSort) << endl;

        // Search matches between query and target k-mers
        linearSearchParallel(kmerBuffer.buffer, kmerBuffer.startIndexOfReserve, matchBuffer, par);

        // Sort matches
        time_t beforeSortMatches = time(nullptr);
        totalMatchCnt += matchBuffer.startIndexOfReserve;
        SORT_PARALLEL(matchBuffer.buffer, matchBuffer.buffer + matchBuffer.startIndexOfReserve,
                      sortMatch(this));
        cout << "Time spent for sorting matches: " << double(time(nullptr) - beforeSortMatches) << endl;

        // Classify queries based on the matches
        time_t beforeAnalyze = time(nullptr);
        analyseResultParallel(matchBuffer.buffer, matchBuffer.startIndexOfReserve, (int) numOfSeq, queryList, par);
        cout << "Time spent for analyzing: " << double(time(nullptr) - beforeAnalyze) << endl;
        cout << "The number of processed sequences: " << processedSeqCnt << " (" << (double) processedSeqCnt / (double) numOfSeq << ")" << endl;
    }
    cout << "Number of query k-mers: " << numOfTatalQueryKmerCnt << endl;
    cout << "The number of matches: " << totalMatchCnt << endl;

    // Write report files
    ofstream readClassificationFile;
    readClassificationFile.open(outDir + "/" + jobId + "_classifications.tsv");
    writeReadClassification(queryList, (int) numOfSeq, readClassificationFile);
    readClassificationFile.close();
    writeReportFile(outDir + "/" + jobId + "_report.tsv", numOfSeq, taxCounts);

    // Memory deallocation
    free(matchBuffer.buffer);
    delete[] queryList;
    delete[] processedSeqChecker;
    munmap(queryFile.data, queryFile.fileSize + 1);
    if (par.seqMode == 2) {
        munmap(queryFile2.data, queryFile2.fileSize + 1);
    }
}

void Classifier::fillQueryKmerBufferParallel(QueryKmerBuffer &kmerBuffer,
                                             MmapedData<char> &seqFile,
                                             vector<Sequence> &seqs,
                                             bool *checker,
                                             size_t &processedSeqCnt,
                                             Query *queryList,
                                             const LocalParameters &par) {
    bool hasOverflow = false;

#ifdef OPENMP
    omp_set_num_threads(par.threads);
#endif

#pragma omp parallel default(none), shared(par, checker, hasOverflow, processedSeqCnt, kmerBuffer, seqFile, seqs, cout, queryList)
    {
        SeqIterator seqIterator(par);
        size_t posToWrite;
#pragma omp for schedule(dynamic, 1)
        for (size_t i = 0; i < seqs.size(); i++) {
            if (checker[i] == false && !hasOverflow) {
                kseq_buffer_t buffer(const_cast<char *>(&seqFile.data[seqs[i].start]), seqs[i].length);
                kseq_t *seq = kseq_init(&buffer);
                kseq_read(seq);
                int kmerCnt = getQueryKmerNumber((int) seq->seq.l);

                // Ignore short read
                if (kmerCnt < 1) {
                    __sync_fetch_and_add(&processedSeqCnt, 1);
                    checker[i] = true;
                    continue;
                }

                posToWrite = kmerBuffer.reserveMemory(kmerCnt);
                if (posToWrite + kmerCnt < kmerBuffer.bufferSize) {
                    checker[i] = true;

                    seqIterator.sixFrameTranslation(seq->seq.s);
                    seqIterator.fillQueryKmerBuffer(seq->seq.s, (int)seq->seq.l, kmerBuffer, posToWrite,
                                                    (int) i);

                    queryList[i].queryLength = getMaxCoveredLength((int) seq->seq.l);
                    queryList[i].queryId = (int) i;
                    queryList[i].name = string(seq->name.s);
                    queryList[i].kmerCnt = kmerCnt;

                    __sync_fetch_and_add(&processedSeqCnt, 1);
                } else {
                    __sync_fetch_and_add(&(kmerBuffer.startIndexOfReserve), -kmerCnt);
                    hasOverflow = true;
                }
                kseq_destroy(seq);
            }
        }
    }
}


int Classifier::getMaxCoveredLength(int queryLength) {
    if (queryLength % 3 == 2) {
        return queryLength - 2; // 2
    } else if (queryLength % 3 == 1) {
        return queryLength - 4; // 4
    } else {
        return queryLength - 3; // 3
    }
}

int Classifier::getQueryKmerNumber(int queryLength) {
    return (getMaxCoveredLength(queryLength) / 3 - kmerLength - spaceNum_int + 1) * 6;
}

void Classifier::fillQueryKmerBufferParallel_paired(QueryKmerBuffer &kmerBuffer,
                                                    MmapedData<char> &seqFile1,
                                                    MmapedData<char> &seqFile2,
                                                    vector<Sequence> &seqs,
                                                    vector<Sequence> &seqs2,
                                                    bool *checker,
                                                    size_t &processedSeqCnt,
                                                    Query *queryList,
                                                    size_t numOfSeq,
                                                    const LocalParameters &par) {
    bool hasOverflow = false;

#pragma omp parallel default(none), shared(par, checker, hasOverflow, processedSeqCnt, kmerBuffer, seqFile1, seqFile2, seqs, seqs2, cout, queryList, numOfSeq)
    {
        SeqIterator seqIterator(par);
        SeqIterator seqIterator2(par);
        size_t posToWrite;
#pragma omp for schedule(dynamic, 1)
        for (size_t i = 0; i < numOfSeq; i++) {
            if (!checker[i] && !hasOverflow) {
                // Read 1
                kseq_buffer_t buffer(const_cast<char *>(&seqFile1.data[seqs[i].start]), seqs[i].length);
                kseq_t *seq = kseq_init(&buffer);
                kseq_read(seq);
                int kmerCnt = getQueryKmerNumber((int) seq->seq.l);

                // Read 2
                kseq_buffer_t buffer2(const_cast<char *>(&seqFile2.data[seqs2[i].start]), seqs2[i].length);
                kseq_t *seq2 = kseq_init(&buffer2);
                kseq_read(seq2);
                int kmerCnt2 = getQueryKmerNumber((int) seq2->seq.l);

                // Ignore short read
                if (kmerCnt2 < 1 || kmerCnt < 1) {
                    __sync_fetch_and_add(&processedSeqCnt, 1);
                    checker[i] = true;
                    continue;
                }

                posToWrite = kmerBuffer.reserveMemory(kmerCnt + kmerCnt2);
                if (posToWrite + kmerCnt + kmerCnt2 < kmerBuffer.bufferSize) {
                    checker[i] = true;
                    // Read 1
                    seqIterator.sixFrameTranslation(seq->seq.s);
                    seqIterator.fillQueryKmerBuffer(seq->seq.s, (int)seq->seq.l, kmerBuffer, posToWrite, (int) i);
                    queryList[i].queryLength = getMaxCoveredLength((int) seq->seq.l);

                    // Read 2
                    seqIterator2.sixFrameTranslation(seq2->seq.s);
                    seqIterator2.fillQueryKmerBuffer(seq2->seq.s, (int)seq2->seq.l, kmerBuffer, posToWrite, (int) i,
                                                     queryList[i].queryLength);

                    // Query Info
                    queryList[i].queryLength2 = getMaxCoveredLength((int) seq2->seq.l);
                    queryList[i].queryId = (int) i;
                    queryList[i].name = string(seq->name.s);
                    queryList[i].kmerCnt = kmerCnt + kmerCnt2;

                    __sync_fetch_and_add(&processedSeqCnt, 1);
                } else {
                    __sync_fetch_and_add(&(kmerBuffer.startIndexOfReserve), -(kmerCnt + kmerCnt2));
                    hasOverflow = true;
                }
                kseq_destroy(seq);
                kseq_destroy(seq2);
            }
        }
    }
}

void Classifier::linearSearchParallel(QueryKmer *queryKmerList, size_t &queryKmerCnt,
                                      Buffer<Match> &matchBuffer, const LocalParameters &par) {
    int threadNum = par.threads;
    string targetDiffIdxFileName = dbDir + "/diffIdx";
    string targetInfoFileName = dbDir + "/info";
    string diffIdxSplitFileName = dbDir + "/split";;

    struct stat diffIdxFileSt{};
    stat(targetDiffIdxFileName.c_str(), &diffIdxFileSt);
    size_t numOfDiffIdx = diffIdxFileSt.st_size / sizeof(uint16_t);

    struct MmapedData<DiffIdxSplit> diffIdxSplits = mmapData<DiffIdxSplit>(diffIdxSplitFileName.c_str());

    cout << "linearSearch start..." << endl;
    SeqIterator seqIterator1(par);
    // Find the first index of garbage query k-mer (UINT64_MAX) and discard from there
    for (size_t checkN = queryKmerCnt - 1; checkN > 0; checkN--) {
        if (queryKmerList[checkN].ADkmer != UINT64_MAX) {
            queryKmerCnt = checkN + 1;
            break;
        }
    }

    // Filter out meaningless target splits
    size_t numOfDiffIdxSplits = diffIdxSplits.fileSize / sizeof(DiffIdxSplit);
    size_t numOfDiffIdxSplits_use = numOfDiffIdxSplits;
    for (size_t i = 1; i < numOfDiffIdxSplits; i++) {
        if (diffIdxSplits.data[i].ADkmer == 0 || diffIdxSplits.data[i].ADkmer == UINT64_MAX) {
            diffIdxSplits.data[i] = {UINT64_MAX, UINT64_MAX, UINT64_MAX};
            numOfDiffIdxSplits_use--;
        }
    }

    // Divide query k-mer list into blocks for multi threading.
    // Each split has start and end points of query list + proper offset point of target k-mer list
    vector<QueryKmerSplit> querySplits;
    uint64_t queryAA;
    if (threadNum == 1) { //Single thread
        querySplits.emplace_back(0, queryKmerCnt - 1, queryKmerCnt, diffIdxSplits.data[0]);
    } else if (threadNum == 2) { //Two threads
        size_t splitWidth = queryKmerCnt / 2;
        querySplits.emplace_back(0, splitWidth - 1, splitWidth, diffIdxSplits.data[0]);
        for (size_t tSplitCnt = 0; tSplitCnt < numOfDiffIdxSplits_use; tSplitCnt++) {
            queryAA = AminoAcidPart(queryKmerList[splitWidth].ADkmer);
            if (queryAA <= AminoAcidPart(diffIdxSplits.data[tSplitCnt].ADkmer)) {
                tSplitCnt = tSplitCnt - (tSplitCnt != 0);
                querySplits.emplace_back(splitWidth, queryKmerCnt - 1, queryKmerCnt - splitWidth,
                                         diffIdxSplits.data[tSplitCnt]);
                break;
            }
        }
    } else { //More than two threads
        size_t splitWidth = queryKmerCnt / (threadNum - 1);
        querySplits.emplace_back(0, splitWidth - 1, splitWidth, diffIdxSplits.data[0]);
        for (int i = 1; i < threadNum; i++) {
            queryAA = AminoAcidPart(queryKmerList[splitWidth * i].ADkmer);
            bool needLastTargetBlock = true;
            for (size_t j = 0; j < numOfDiffIdxSplits_use; j++) {
                if (queryAA <= AminoAcidPart(diffIdxSplits.data[j].ADkmer)) {
                    j = j - (j != 0);
                    if (i != threadNum - 1) {
                        querySplits.emplace_back(splitWidth * i, splitWidth * (i + 1) - 1, splitWidth,
                                                 diffIdxSplits.data[j]);
                    } else {
                        querySplits.emplace_back(splitWidth * i, queryKmerCnt - 1, queryKmerCnt - splitWidth * i,
                                                 diffIdxSplits.data[j]);
                    }
                    needLastTargetBlock = false;
                    break;
                }
            }
            if (needLastTargetBlock) {
                if (i != threadNum - 1) {
                    querySplits.emplace_back(splitWidth * i, splitWidth * (i + 1) - 1, splitWidth,
                                             diffIdxSplits.data[numOfDiffIdxSplits_use - 1]);
                } else {
                    querySplits.emplace_back(splitWidth * i, queryKmerCnt - 1, queryKmerCnt - splitWidth * i,
                                             diffIdxSplits.data[numOfDiffIdxSplits_use - 1]);
                }
            }
        }
    }

    bool *splitCheckList = (bool *) malloc(sizeof(bool) * threadNum);
    fill_n(splitCheckList, threadNum, false);
    int completedSplitCnt = 0;

    time_t beforeSearch = time(nullptr);

    while (completedSplitCnt < threadNum) {
        bool hasOverflow = false;
#pragma omp parallel default(none), shared(completedSplitCnt, splitCheckList, hasOverflow, \
querySplits, queryKmerList, matchBuffer, cout, par, targetDiffIdxFileName, numOfDiffIdx, targetInfoFileName)
        {
            // FILE
            FILE * diffIdxFp = fopen(targetDiffIdxFileName.c_str(), "rb");
            FILE * kmerInfoFp = fopen(targetInfoFileName.c_str(), "rb");

            // Target K-mer buffer
            uint16_t * diffIdxBuffer = (uint16_t *) malloc(sizeof(uint16_t) * (BufferSize + 1));
            TargetKmerInfo * kmerInfoBuffer = (TargetKmerInfo *) malloc(sizeof(TargetKmerInfo) * (BufferSize+1));
            size_t kmerInfoBufferIdx = 0;
            size_t diffIdxBufferIdx = 0;

            //query variables
            uint64_t currentQuery = UINT64_MAX;
            uint64_t currentQueryAA = UINT64_MAX;

            //target variables
            size_t diffIdxPos = 0;
            vector<uint64_t> candidateTargetKmers; //vector for candidate target k-mer, some of which are selected after based on hamming distance
            vector<TargetKmerInfo> candidateKmerInfos;
            uint64_t currentTargetKmer;

            //Match buffer for each thread
            int localBufferSize = 2'000'000; // 32 Mb
            auto *matches = new Match[localBufferSize];
            int matchCnt = 0;

            // For debug
            SeqIterator seqIterator(par);

            //vectors for selected target k-mers
            vector<uint8_t> selectedHammingSum;
            vector<size_t> selectedMatches;
            vector<uint16_t> selectedHammings;
            size_t posToWrite;

            int currMatchNum;
            size_t idx;
#pragma omp for schedule(dynamic, 1)
            for (size_t i = 0; i < querySplits.size(); i++) {
                if (hasOverflow || splitCheckList[i]) {
                    continue;
                }

                currentTargetKmer = querySplits[i].diffIdxSplit.ADkmer;
                diffIdxBufferIdx = querySplits[i].diffIdxSplit.diffIdxOffset;
                kmerInfoBufferIdx = querySplits[i].diffIdxSplit.infoIdxOffset - (i != 0);
                diffIdxPos = querySplits[i].diffIdxSplit.diffIdxOffset;

                fseek(kmerInfoFp, 4 * (long)(kmerInfoBufferIdx), SEEK_SET);
                loadBuffer(kmerInfoFp, kmerInfoBuffer, kmerInfoBufferIdx, BufferSize);
                fseek(diffIdxFp, 2 * (long) (diffIdxBufferIdx), SEEK_SET);
                loadBuffer(diffIdxFp, diffIdxBuffer, diffIdxBufferIdx, BufferSize);

                if (i == 0) {
                    currentTargetKmer = getNextTargetKmer(currentTargetKmer, diffIdxBuffer,
                                                          diffIdxBufferIdx, diffIdxPos, BufferSize, diffIdxFp);
                }
                currentQuery = UINT64_MAX;
                currentQueryAA = UINT64_MAX;

                size_t lastMovedQueryIdx;
                for (size_t j = querySplits[i].start; j < querySplits[i].end + 1; j++) {
                    querySplits[i].start++;
                    // Reuse the comparison data if queries are exactly identical
                    if (currentQuery == queryKmerList[j].ADkmer) {
                        currMatchNum = selectedMatches.size();
                        // If local buffer is full, copy them to the shared buffer.
                        if (matchCnt + currMatchNum > localBufferSize) {
                            // Check if the shared buffer is full.
                            posToWrite = matchBuffer.reserveMemory(matchCnt);
                            if (posToWrite + matchCnt >= matchBuffer.bufferSize) {
                                hasOverflow = true;
                                querySplits[i].start = lastMovedQueryIdx + 1;
                                __sync_fetch_and_sub(& matchBuffer.startIndexOfReserve, matchCnt);
                                break;
                            } else { // not full -> copy matches to the shared buffer
                                moveMatches(matchBuffer.buffer + posToWrite, matches, matchCnt);
                                lastMovedQueryIdx = j;
                            }
                        }
                        for (int k = 0; k < currMatchNum; k++) {
                            idx = selectedMatches[k];
                            matches[matchCnt] = {queryKmerList[j].info.sequenceID,
                                                 candidateKmerInfos[idx].sequenceID,
                                                 queryKmerList[j].info.pos,
                                                 selectedHammings[k],
                                                 selectedHammingSum[k],
                                                 (bool) candidateKmerInfos[idx].redundancy};
                            matchCnt++;
                        }

                        if (currMatchNum != 0) {
                        }
                        continue;
                    }
                    selectedMatches.clear();
                    selectedHammingSum.clear();
                    selectedHammings.clear();

                    // Reuse the candidate target k-mers to compare in DNA level if queries are the same at amino acid level but not at DNA level
                    if (currentQueryAA == AminoAcidPart(queryKmerList[j].ADkmer)) {
                        compareDna(queryKmerList[j].ADkmer, candidateTargetKmers, selectedMatches,
                                   selectedHammingSum, selectedHammings);
                        currMatchNum = selectedMatches.size();

                        // If local buffer is full, copy them to the shared buffer.
                        if (matchCnt + currMatchNum > localBufferSize) {
                            // Check if the shared buffer is full.
                            posToWrite = matchBuffer.reserveMemory(matchCnt);
                            if (posToWrite + matchCnt >= matchBuffer.bufferSize) {
                                hasOverflow = true;
                                querySplits[i].start = lastMovedQueryIdx + 1;
                                __sync_fetch_and_sub(& matchBuffer.startIndexOfReserve, matchCnt);
                                break;
                            } else { // not full -> copy matches to the shared buffer
                                moveMatches(matchBuffer.buffer + posToWrite, matches, matchCnt);
                                lastMovedQueryIdx = j;
                            }
                        }

                        for (int k = 0; k < currMatchNum; k++) {
                            idx = selectedMatches[k];
                            matches[matchCnt] = {queryKmerList[j].info.sequenceID,
                                                 candidateKmerInfos[idx].sequenceID,
                                                 queryKmerList[j].info.pos,
                                                 selectedHammings[k],
                                                 selectedHammingSum[k],
                                                 (bool) candidateKmerInfos[idx].redundancy};

                            matchCnt++;
                        }
                        continue;
                    }
                    candidateTargetKmers.clear();
                    candidateKmerInfos.clear();

                    // Get next query, and start to find
                    currentQuery = queryKmerList[j].ADkmer;
                    currentQueryAA = AminoAcidPart(currentQuery);

                    // Skip target k-mers that are not matched in amino acid level
                    while (diffIdxPos != numOfDiffIdx
                        && (AminoAcidPart(currentQuery) > AminoAcidPart(currentTargetKmer))) {
                        if (unlikely(BufferSize < diffIdxBufferIdx + 7)){
                            loadBuffer(diffIdxFp, diffIdxBuffer, diffIdxBufferIdx, BufferSize, ((int)(BufferSize - diffIdxBufferIdx)) * -1 );
                        }
                        currentTargetKmer = getNextTargetKmer(currentTargetKmer, diffIdxBuffer,
                                                              diffIdxBufferIdx, diffIdxPos,
                                                              BufferSize, diffIdxFp);
                        kmerInfoBufferIdx ++;
                    }

                    if (AminoAcidPart(currentQuery) != AminoAcidPart(currentTargetKmer)) // Move to next query k-mer if there isn't any match.
                        continue;
                    else

                    // Load target k-mers that are matched in amino acid level
                    while (diffIdxPos != numOfDiffIdx &&
                        AminoAcidPart(currentQuery) == AminoAcidPart(currentTargetKmer)) {
//                        // Print the target k-mer
//                        cout << queryKmerList[j].info.sequenceID << "\t" << queryKmerList[j].info.pos << "\t" << (int) queryKmerList[j].info.frame << endl;
//                        cout << "Query  k-mer: " ;
//                        print_binary64(64, currentQuery); cout << "\t";
//                        seqIterator.printKmerInDNAsequence(currentQuery); cout << endl;
//                        cout << "Target k-mer: " ;
//                        print_binary64(64, currentTargetKmer); cout << "\t";
//                        seqIterator.printKmerInDNAsequence(currentTargetKmer); cout << "\t" << taxIdList[kmerInfoBuffer[kmerInfoBufferIdx].sequenceID] << endl;
//                        cout << (int) getHammingDistanceSum(currentQuery, currentTargetKmer) << endl;
                        candidateTargetKmers.push_back(currentTargetKmer);
                        candidateKmerInfos.push_back(getKmerInfo(BufferSize, kmerInfoFp, kmerInfoBuffer, kmerInfoBufferIdx));

                        if (unlikely(BufferSize < diffIdxBufferIdx + 7)){
                            loadBuffer(diffIdxFp, diffIdxBuffer, diffIdxBufferIdx,
                                       BufferSize, ((int)(BufferSize - diffIdxBufferIdx)) * -1 );
                        }

                        currentTargetKmer = getNextTargetKmer(currentTargetKmer, diffIdxBuffer,
                                                              diffIdxBufferIdx, diffIdxPos, BufferSize, diffIdxFp);
                        kmerInfoBufferIdx ++;
                    }

                    // Compare the current query and the loaded target k-mers and select
                    compareDna(currentQuery, candidateTargetKmers, selectedMatches, selectedHammingSum, selectedHammings);

                    // If local buffer is full, copy them to the shared buffer.
                    currMatchNum = selectedMatches.size();
                    if (matchCnt + currMatchNum > localBufferSize) {
                        // Check if the shared buffer is full.
                        posToWrite = matchBuffer.reserveMemory(matchCnt);
                        if (posToWrite + matchCnt >= matchBuffer.bufferSize) { // full -> write matches to file first
                            hasOverflow = true;
                            querySplits[i].start = lastMovedQueryIdx + 1;
                            __sync_fetch_and_sub(& matchBuffer.startIndexOfReserve, matchCnt);
                            break;
                        } else { // not full -> copy matches to the shared buffer
                            moveMatches(matchBuffer.buffer + posToWrite, matches, matchCnt);
                            lastMovedQueryIdx = j;
                        }
                    }

                    for (int k = 0; k < currMatchNum; k++) {
                        idx = selectedMatches[k];
                        matches[matchCnt] = {queryKmerList[j].info.sequenceID,
                                             candidateKmerInfos[idx].sequenceID,
                                             queryKmerList[j].info.pos,
                                             selectedHammings[k],
                                             selectedHammingSum[k],
                                             (bool) candidateKmerInfos[idx].redundancy};
                        matchCnt++;
                    }
                } // End of one split

                // Move matches in the local buffer to the shared buffer
                posToWrite = matchBuffer.reserveMemory(matchCnt);
                if (posToWrite + matchCnt >= matchBuffer.bufferSize) {
                    hasOverflow = true;
                    querySplits[i].start = lastMovedQueryIdx + 1;
                    __sync_fetch_and_sub(& matchBuffer.startIndexOfReserve, matchCnt);
                } else {
                    moveMatches(matchBuffer.buffer + posToWrite, matches, matchCnt);
                }

                // Check whether current split is completed or not
                if (querySplits[i].start - 1 == querySplits[i].end) {
                    splitCheckList[i] = true;
                    __sync_fetch_and_add(&completedSplitCnt, 1);
                }
            } // End of omp for (Iterating for splits)
            delete[] matches;
            fclose(diffIdxFp);
            fclose(kmerInfoFp);
            free(diffIdxBuffer);
            free(kmerInfoBuffer);
        } // End of omp parallel
        if (hasOverflow) {
            cout << "overflow!!!" << endl;
            break;
        }
    } // end of while(completeSplitCnt < threadNum)
    cout << "Time spent for linearSearch: " << double(time(nullptr) - beforeSearch) << endl;
    munmap(diffIdxSplits.data, diffIdxSplits.fileSize + 1);
    free(splitCheckList);
    queryKmerCnt = 0;
}

void Classifier::moveMatches(Match *dest, Match *src, int &matchNum) {
    memcpy(dest, src, sizeof(Match) * matchNum);
    matchNum = 0;
}

// It compares query k-mers to target k-mers.
// If a query has matches, the matches with the smallest hamming distance will be selected
void Classifier::compareDna(uint64_t query, vector<uint64_t> &targetKmersToCompare,
                            vector<size_t> &selectedMatches, vector<uint8_t> &selectedHammingSum,
                            vector<uint16_t> &selectedHammings) {

    size_t size = targetKmersToCompare.size();
    uint8_t *hammingSums = new uint8_t[size + 1];
    uint8_t currentHammingSum;
    uint8_t minHammingSum = UINT8_MAX;

    // Calculate hamming distance
    for (size_t i = 0; i < size; i++) {
        currentHammingSum = getHammingDistanceSum(query, targetKmersToCompare[i]);
        if (currentHammingSum < minHammingSum) {
            minHammingSum = currentHammingSum;
        }
        hammingSums[i] = currentHammingSum;
    }

    // Select target k-mers that passed hamming criteria
    for (size_t h = 0; h < size; h++) {
        if (hammingSums[h] <= minHammingSum + hammingMargin) {
            selectedMatches.push_back(h);
            selectedHammingSum.push_back(hammingSums[h]);
            selectedHammings.push_back(getHammings(query, targetKmersToCompare[h]));
        }
    }
    delete[] hammingSums;
}

// It analyses the result of linear search.
void Classifier::analyseResultParallel(Match *matchList,
                                       size_t numOfMatches,
                                       int seqNum,
                                       Query *queryList,
                                       const LocalParameters &par) {

    // Devide matches into blocks for multi threading
    cout << "Devide matches into blocks for multi threading" << endl;
    MatchBlock *matchBlocks = new MatchBlock[seqNum];
    size_t matchIdx = 0;
    size_t blockIdx = 0;
    uint32_t currentQuery;
    while (matchIdx < numOfMatches) {
        currentQuery = matchList[matchIdx].queryId;
        matchBlocks[blockIdx].id = currentQuery;
        matchBlocks[blockIdx].start = matchIdx;
        while ((currentQuery == matchList[matchIdx].queryId) && (matchIdx < numOfMatches)) ++matchIdx;
        matchBlocks[blockIdx].end = matchIdx - 1;
        blockIdx++;
    }

#ifdef OPENMP
    omp_set_num_threads(par.threads);
#endif

    // Process each block
#pragma omp parallel default(none), shared(cout, matchBlocks, matchList, seqNum, queryList, blockIdx, par)
    {
#pragma omp for schedule(dynamic, 1)
        for (size_t i = 0; i < blockIdx; ++i) {
            chooseBestTaxon(matchBlocks[i].id,
                            matchBlocks[i].start,
                            matchBlocks[i].end,
                            matchList,
                            queryList,
                            par);
        }
    }


    for (size_t i = 0; i < blockIdx; i++) {
        ++taxCounts[queryList[matchBlocks[i].id].classification];
    }
    delete[] matchBlocks;
    cout << "End of analyseResultParallel" << endl;
}


void Classifier::chooseBestTaxon(uint32_t currentQuery,
                                 size_t offset, size_t end, Match *matchList, Query *queryList,
                                 const LocalParameters &par) {
//    int queryLength = queryList[currentQuery].queryLength;
    TaxID selectedTaxon;
//    if (par.verbosity == 4) {
//        cout << "# " << currentQuery << endl;
//        for (size_t i = offset; i < end + 1; i++) {
//            cout << genusTaxIdList[matchList[i].targetId] << " " << speciesTaxIdList[matchList[i].targetId] << " " <<
//            taxIdList[matchList[i].targetId] << " " << matchList[i].position << " " << int(matchList[i].hamming) << endl;
//        }
//    }

    // Get the best genus for current query
    vector<Match> genusMatches;
    genusMatches.reserve(end - offset + 1);

    int res;
    TaxonScore genusScore(0, 0, 0, 0);
    if (par.seqMode == 2) {
        genusScore = getBestGenusMatches(genusMatches, matchList, end, offset,
                                         queryList[currentQuery].queryLength,
                                         queryList[currentQuery].queryLength2);
    } else {
        genusScore = getBestGenusMatches(genusMatches, matchList, end, offset,
                                         queryList[currentQuery].queryLength);
    }

//    if (par.verbosity == 4) {
//        cout << "# " << currentQuery << " filtered\n";
//        for (size_t i = 0; i < genusMatches.size(); i++) {
//            cout << genusTaxIdList[genusMatches[i].targetId] << " " << speciesTaxIdList[genusMatches[i].targetId] << " " <<
//                 taxIdList[genusMatches[i].targetId] << " " << genusMatches[i].position << " " << int(genusMatches[i].hamming) << "\n";
//        }
//        cout << "Genus score: " << genusScore.score << "\n";
//    }

    // If there is no proper genus for current query, it is un-classified.
    if (genusScore.score == 0 || genusScore.coverage < par.minCoverage || genusScore.score < par.minScore) {
        queryList[currentQuery].isClassified = false;
        queryList[currentQuery].classification = 0;
        queryList[currentQuery].score = genusScore.score;
        queryList[currentQuery].coverage = genusScore.coverage;
        queryList[currentQuery].hammingDist = genusScore.hammingDist;
        queryList[currentQuery].newSpecies = false;
        return;
    }

    // If there are two or more good genus level candidates, find the LCA.
    if (genusScore.taxId == 0) {
        vector<TaxID> genusList;
        genusList.reserve(genusMatches.size());
        for (auto & genusMatch : genusMatches) {
            genusList.push_back(genusTaxIdList[genusMatch.targetId]);
        }
        selectedTaxon = taxonomy->LCA(genusList)->taxId;
        queryList[currentQuery].isClassified = true;
        queryList[currentQuery].classification = selectedTaxon;
        queryList[currentQuery].score = genusScore.score;
        queryList[currentQuery].coverage = genusScore.coverage;
        queryList[currentQuery].hammingDist = genusScore.hammingDist;
        for (auto & genusMatch : genusMatches) {
            queryList[currentQuery].taxCnt[spORssp[genusMatch.redundacny]->operator[](genusMatch.targetId)]++;
        }

//        if (par.verbosity == 4) {
//            cout << "# " << currentQuery << " " << res << endl;
//            for (size_t i = 0; i < genusMatches.size(); i++) {
//                cout << i << " " << genusMatches[i].position << " " <<
//                     taxIdList[genusMatches[i].targetId] << " " << int(genusMatches[i].hamming) << " "
//                     << endl;
//            }
//            cout << "Genus score: " << genusScore.score << " " << selectedTaxon << " "
//                 << taxonomy->taxonNode(selectedTaxon)->rank << endl;
//        }
        return;
    }

    // Choose the species with the highest coverage.
    TaxonScore speciesScore;
    vector<TaxID> species;
    if (par.seqMode == 2) {
        speciesScore = chooseSpecies(genusMatches,
                                     queryList[currentQuery].queryLength,
                                     queryList[currentQuery].queryLength2,
                                     species);
    } else {
        speciesScore = chooseSpecies(genusMatches, queryList[currentQuery].queryLength, species);
    }

    // Classify to LCA if more than one species are selected
    if (species.size() > 1) {
        queryList[currentQuery].isClassified = true;
        queryList[currentQuery].classification = taxonomy->LCA(species)->taxId;
        queryList[currentQuery].score = genusScore.score;
        queryList[currentQuery].coverage = genusScore.coverage;
        queryList[currentQuery].hammingDist = genusScore.hammingDist;
        for (auto & genusMatch : genusMatches) {
            queryList[currentQuery].taxCnt[spORssp[genusMatch.redundacny]->operator[](genusMatch.targetId)]++;
        }
        return;
    }

    // If score is not enough, classify to the parent of the selected species
    if (speciesScore.score < minSpScore) {
        queryList[currentQuery].isClassified = true;
        queryList[currentQuery].classification = taxonomy->taxonNode(
                taxonomy->getTaxIdAtRank(species[0], "species"))->parentTaxId;
        queryList[currentQuery].score = genusScore.score;
        queryList[currentQuery].coverage = genusScore.coverage;
        queryList[currentQuery].hammingDist = genusScore.hammingDist;
        for (auto & genusMatch : genusMatches) {
            if(speciesTaxIdList[genusMatch.targetId] == species[0]){
                queryList[currentQuery].taxCnt[spORssp[genusMatch.redundacny]->operator[](genusMatch.targetId)]++;
            }
        }
        return;
    }
    selectedTaxon = species[0];

    // Check if it can be classified at rank lower than species.
    int numOfstrains = 0;
    TaxID strainID = 0;
    int count = 1;
    int minStrainSpecificCnt = 1;
    if (par.seqMode == 1) {
        minStrainSpecificCnt = 1;
    } else if (par.seqMode == 2) {
        minStrainSpecificCnt = 2;
    } else if (par.seqMode == 3) {
        minStrainSpecificCnt = 3;
        if (queryList[currentQuery].queryLength > 3000) {
            minStrainSpecificCnt = queryList[currentQuery].queryLength / 1000;
        }
    }
    unordered_map<TaxID, int> strainMatchCnt;
    for (auto & genusMatch : genusMatches){
        if(speciesTaxIdList[genusMatch.targetId] == selectedTaxon){
            // Record matches of selected species
            queryList[currentQuery].taxCnt[spORssp[genusMatch.redundacny]->operator[](genusMatch.targetId)]++;
            // Count the number of strain-specific matches
            if (!genusMatch.redundacny){
                strainMatchCnt[taxIdList[genusMatch.targetId]]++;
            }
        }
    }

    // Count the number of strains with enough strain-specific matches
    for (auto strainIt = strainMatchCnt.begin(); strainIt != strainMatchCnt.end(); strainIt++) {
        if (strainIt->second > minStrainSpecificCnt) {
            strainID = strainIt->first;
            numOfstrains++;
            count = strainIt->second;
        }
    }

    // If there are multiple strains with enough strain-specific matches, classify to the LCA of the strains.
    if (numOfstrains > 1) {
        vector<TaxID> strainList;
        strainList.reserve(strainMatchCnt.size());
        for (auto strainIt = strainMatchCnt.begin(); strainIt != strainMatchCnt.end(); strainIt++) {
            if (strainIt->second > minStrainSpecificCnt) {
                strainList.push_back(strainIt->first);
            }
        }
        selectedTaxon = taxonomy->LCA(strainList)->taxId;
    }
    // If there is only one strain with enough strain-specific matches, classify to the strain.
    else if (numOfstrains == 1 && count > minStrainSpecificCnt + 1) {
        selectedTaxon = strainID;
    }

    // Store classification results
    queryList[currentQuery].isClassified = true;
    queryList[currentQuery].classification = selectedTaxon;
    queryList[currentQuery].score = speciesScore.score;
    queryList[currentQuery].coverage = speciesScore.coverage;
    queryList[currentQuery].hammingDist = speciesScore.hammingDist;

//    if (par.verbosity == 4) {
//        cout << "# " << currentQuery << endl;
//        for (size_t i = 0; i < genusMatches.size(); i++) {
//            cout << i << " " << genusMatches[i].position << " " <<
//            taxIdList[genusMatches[i].targetId] << " " << int(genusMatches[i].hamming) << endl;
//        }
//        cout << "Score: " << speciesScore.score << "  " << selectedSpecies << " "
//             << taxonomy->taxonNode(selectedSpecies)->rank
//             << endl;
//    }
}

TaxonScore Classifier::getBestGenusMatches(vector<Match> & genusMatches,
                                           Match *matchList,
                                           size_t end, size_t offset,
                                           int readLength1,
                                           int readLength2) {
    TaxID currentGenus;
    TaxID currentSpecies;
    TaxonScore bestScore;
    vector<Match> tempMatchContainer;
    vector<Match> filteredMatches;
    vector<vector<Match>> matchesForEachGenus;
    vector<bool> conservedWithinGenus;
    vector<TaxonScore> genusScores;
    size_t i = offset;
    bool lastIn;
    size_t speciesMatchCnt;
    size_t speciesDiffPosCnt;
    size_t consecutiveCnt;
    int lastPos;

    while (i < end + 1) {
        currentGenus = genusTaxIdList[matchList[i].targetId];
        // For current genus
        while ((i < end + 1) && currentGenus == genusTaxIdList[matchList[i].targetId]) {
            currentSpecies = speciesTaxIdList[matchList[i].targetId];
            // For current species
            // Filter un-consecutive matches (probably random matches)
            speciesMatchCnt = 0;
            speciesDiffPosCnt = 0;
            consecutiveCnt = 0;
            lastPos = -1;
            lastIn = false;
            while ((i < end + 1) && currentSpecies == speciesTaxIdList[matchList[i + 1].targetId]) {
                if (matchList[i].position + 3 >= matchList[i + 1].position) {
                    tempMatchContainer.push_back(matchList[i]);
                    speciesMatchCnt++;
                    if (matchList[i].position / 3 != lastPos) {
                        lastPos = matchList[i].position / 3;
                        speciesDiffPosCnt++;
                        consecutiveCnt++;
                    }
                    lastIn = true;
                } else if (lastIn) {
                    lastIn = false;
                    tempMatchContainer.push_back(matchList[i]);
                    speciesMatchCnt++;
                    if (matchList[i].position / 3 != lastPos) {
                        lastPos = matchList[i].position / 3;
                        speciesDiffPosCnt++;
                        consecutiveCnt++;
                    }
                    if (consecutiveCnt >= minConsCnt) {
                        filteredMatches.insert(filteredMatches.end(), tempMatchContainer.begin(),
                                               tempMatchContainer.end());
                    }
                    consecutiveCnt = 0;
                    speciesMatchCnt = 0;
                    tempMatchContainer.clear();
                }
                i++;
            }
            if (lastIn) {
                tempMatchContainer.push_back(matchList[i]);
                speciesMatchCnt++;
                if (matchList[i].position / 3 != lastPos) {
                    lastPos = matchList[i].position / 3;
                    speciesDiffPosCnt++;
                    consecutiveCnt++;
                }
                if (consecutiveCnt >= minConsCnt) {
                    filteredMatches.insert(filteredMatches.end(), tempMatchContainer.begin(),
                                           tempMatchContainer.end());
                }
                tempMatchContainer.clear();
            }
            i++;
        }
        // Construct a match combination using filtered matches of current genus
        // so that it can best cover the query, and score the combination
        if (!filteredMatches.empty()) {
            genusScores.push_back(scoreGenus(filteredMatches, matchesForEachGenus, readLength1, readLength2));
        }
        filteredMatches.clear();
    }

    // If there are no meaningful genus
    if (genusScores.empty()) {
        bestScore.score = 0;
        return bestScore;
    }

    TaxonScore maxScore = *max_element(genusScores.begin(), genusScores.end(),
                                       [](const TaxonScore & a, const TaxonScore & b) { return a.score < b.score; });

    vector<size_t> maxIdx;

    for (size_t g = 0; g < genusScores.size(); g++) {
        if (genusScores[g].score > maxScore.score * 0.95f) {
            maxIdx.push_back(g);
        }
    }
    bestScore = maxScore;

    for (unsigned long g : maxIdx) {
        genusMatches.insert(genusMatches.end(),
                            matchesForEachGenus[g].begin(),
                            matchesForEachGenus[g].end());
    }

    // More than one genus
    if (maxIdx.size() > 1) {
        bestScore.taxId = 0;
        return bestScore;
    }
    return bestScore;

    //Three cases
    //1. one genus
    //2. more than one genus
    //4. no genus
}

TaxonScore Classifier::getBestGenusMatches(vector<Match> &genusMatches, Match *matchList, size_t end,
                                           size_t offset, int queryLength) {
    TaxID currentGenus;
    TaxID currentSpecies;

    vector<Match> tempMatchContainer;
    vector<Match> filteredMatches;
    vector<vector<Match>> matchesForEachGenus;
    vector<bool> conservedWithinGenus;
    vector<TaxonScore> genusScores;
    TaxonScore bestScore;
    size_t i = offset;
    bool lastIn;
    size_t speciesMatchCnt;
    size_t speciesDiffPosCnt;
    size_t consecutiveCnt;
    int lastPos;
    while (i < end + 1) {
        currentGenus = genusTaxIdList[matchList[i].targetId];
        // For current genus
        while ((i < end + 1) && currentGenus == genusTaxIdList[matchList[i].targetId]) {
            currentSpecies = speciesTaxIdList[matchList[i].targetId];
            // For current species
            // Filter un-consecutive matches (probably random matches)
            speciesMatchCnt = 0;
            speciesDiffPosCnt = 0;
            consecutiveCnt = 0;
            lastPos = -1;
            lastIn = false;
            while ((i < end + 1) && currentSpecies == speciesTaxIdList[matchList[i + 1].targetId]) {
                if (matchList[i].position + 3 >= matchList[i + 1].position) {
                    tempMatchContainer.push_back(matchList[i]);
                    speciesMatchCnt++;
                    if (matchList[i].position / 3 != lastPos) {
                        lastPos = matchList[i].position / 3;
                        speciesDiffPosCnt++;
                        consecutiveCnt++;
                    }
                    lastIn = true;
                } else if (lastIn) {
                    lastIn = false;
                    tempMatchContainer.push_back(matchList[i]);
                    speciesMatchCnt++;
                    if (matchList[i].position / 3 != lastPos) {
                        lastPos = matchList[i].position / 3;
                        speciesDiffPosCnt++;
                        consecutiveCnt++;
                    }
                    if (consecutiveCnt >= minConsCnt) {
                        filteredMatches.insert(filteredMatches.end(), tempMatchContainer.begin(),
                                               tempMatchContainer.end());
                    }
                    consecutiveCnt = 0;
                    speciesMatchCnt = 0;
                    tempMatchContainer.clear();
                }
                i++;
            }
            if (lastIn) {
                tempMatchContainer.push_back(matchList[i]);
                speciesMatchCnt++;
                if (matchList[i].position / 3 != lastPos) {
                    lastPos = matchList[i].position / 3;
                    speciesDiffPosCnt++;
                    consecutiveCnt++;
                }
                if (consecutiveCnt >= minConsCnt) {
                    filteredMatches.insert(filteredMatches.end(), tempMatchContainer.begin(),
                                           tempMatchContainer.end());
                }
                tempMatchContainer.clear();
            }
            i++;
        }

        // Construct a match combination using filtered matches of current genus
        // so that it can best cover the query, and score the combination
        if (!filteredMatches.empty()) {
            genusScores.push_back(scoreGenus(filteredMatches, matchesForEachGenus, queryLength));
        }
        filteredMatches.clear();
    }

    // If there are no meaningful genus
    if (genusScores.empty()) {
        bestScore.score = 0;
        return bestScore;
    }

    TaxonScore maxScore = *max_element(genusScores.begin(), genusScores.end(),
                                       [](const TaxonScore & a, const TaxonScore & b) { return a.score < b.score; });

    vector<size_t> maxIdx;
    for (size_t g = 0; g < genusScores.size(); g++) {
        if (genusScores[g].score > maxScore.score * 0.95f) {
            maxIdx.push_back(g);
        }
    }
    bestScore = maxScore;

    for (unsigned long g : maxIdx) {
        genusMatches.insert(genusMatches.end(),
                            matchesForEachGenus[g].begin(),
                            matchesForEachGenus[g].end());
    }

    // More than one genus
    if (maxIdx.size() > 1) {
        bestScore.taxId = 0;
        return bestScore;
    }
    return bestScore;

    //Three cases
    //1. one genus
    //2. more than one genus
    //4. no genus
}

TaxonScore Classifier::scoreGenus(vector<Match> &filteredMatches,
                                  vector<vector<Match>> &matchesForEachGenus,
                                  int queryLength) {
    // Do not allow overlaps between the same species
    vector<Match> matches;
    size_t walker = 0;
    size_t numOfFitMat = filteredMatches.size();
    Match &currentMatch = filteredMatches[0];
    while (walker < numOfFitMat) {
        TaxID currentSpecies = speciesTaxIdList[filteredMatches[walker].targetId];
        int currentPosition = filteredMatches[walker].position / 3;
        currentMatch = filteredMatches[walker];
        // Look through overlaps within a species
        while (walker < numOfFitMat
               && speciesTaxIdList[filteredMatches[walker].targetId] == currentSpecies
               && filteredMatches[walker].position / 3 == currentPosition) {
            // Take the match with lower hamming distance
            if (filteredMatches[walker].hamming < currentMatch.hamming) {
                currentMatch = filteredMatches[walker];
            }
                // Overlapping with same hamming distance but different subspecies taxonomy ID -> species level
            else if (taxIdList[currentMatch.targetId] != taxIdList[filteredMatches[walker].targetId] &&
                     currentMatch.hamming == filteredMatches[walker].hamming) {
                currentMatch.redundacny = true;
            }
            walker++;
        }
        matches.push_back(currentMatch);
    }

    // Calculate Hamming distance & covered length
    int coveredPosCnt = 0;
    uint16_t currHammings;
    int aminoAcidNum = (int) queryLength / 3;
    int currPos;
    size_t matchNum = matches.size();
    size_t f = 0;

    // Get the largest hamming distance at each position of query
    auto *hammingsAtEachPos = new signed char[aminoAcidNum + 1];
    memset(hammingsAtEachPos, -1, (aminoAcidNum + 1));
    while (f < matchNum) {
        currPos = matches[f].position / 3;
        currHammings = matches[f].rightEndHamming;
        if (GET_2_BITS(currHammings) > hammingsAtEachPos[currPos])
            hammingsAtEachPos[currPos + unmaskedPos[0]] = GET_2_BITS(currHammings);
        if (GET_2_BITS(currHammings >> 2) > hammingsAtEachPos[currPos + 1])
            hammingsAtEachPos[currPos + unmaskedPos[1]] = GET_2_BITS(currHammings >> 2);
        if (GET_2_BITS(currHammings >> 4) > hammingsAtEachPos[currPos + 2])
            hammingsAtEachPos[currPos + unmaskedPos[2]] = GET_2_BITS(currHammings >> 4);
        if (GET_2_BITS(currHammings >> 6) > hammingsAtEachPos[currPos + 3])
            hammingsAtEachPos[currPos + unmaskedPos[3]] = GET_2_BITS(currHammings >> 6);
        if (GET_2_BITS(currHammings >> 8) > hammingsAtEachPos[currPos + 4])
            hammingsAtEachPos[currPos + unmaskedPos[4]] = GET_2_BITS(currHammings >> 8);
        if (GET_2_BITS(currHammings >> 10) > hammingsAtEachPos[currPos + 5])
            hammingsAtEachPos[currPos + unmaskedPos[5]] = GET_2_BITS(currHammings >> 10);
        if (GET_2_BITS(currHammings >> 12) > hammingsAtEachPos[currPos + 6])
            hammingsAtEachPos[currPos + unmaskedPos[6]] = GET_2_BITS(currHammings >> 12);
        if (GET_2_BITS(currHammings >> 14) > hammingsAtEachPos[currPos + 7])
            hammingsAtEachPos[currPos + unmaskedPos[7]] = GET_2_BITS(currHammings >> 14);
        f++;
    }

    // Sum up hamming distances and count the number of position covered by the matches.
    float hammingSum = 0;
    for (int h = 0; h < aminoAcidNum; h++) {
        if (hammingsAtEachPos[h] == 0) { // Add 0 for 0 hamming dist.
            coveredPosCnt++;
        } else if (hammingsAtEachPos[h] != -1) { // Add 1.5, 2, 2.5 for 1, 2, 3 hamming dist. respectively
            hammingSum += 1.0f + (0.5f * hammingsAtEachPos[h]);
            coveredPosCnt++;
        }
    }
    delete[] hammingsAtEachPos;

    // Score current genus
    int coveredLength = coveredPosCnt * 3;
    if (coveredLength > queryLength) coveredLength = queryLength;
    float score = ((float) coveredLength - hammingSum) / (float) queryLength;
    float coverage = (float) (coveredLength) / (float) (queryLength);


//    if (verbosity == 4) {
//        cout << genusTaxIdList[filteredMatches[0].targetId] << " " << coveredLength << " " << hammingSum << " "
//             << ((float) coveredLength - hammingSum) / (float) queryLength <<
//             " " << matches.size()
//             << endl;
//    }
    matchesForEachGenus.push_back(move(matches));
    return {genusTaxIdList[filteredMatches[0].targetId], score, coverage, (int) hammingSum};
}

TaxonScore Classifier::scoreGenus(vector<Match> &filteredMatches,
                                  vector<vector<Match>> &matchesForEachGenus,
                                  int readLength1,
                                  int readLength2) {
    // Do not allow overlaps between the same species
    vector<Match> matches;
    size_t walker = 0;
    size_t numOfFitMat = filteredMatches.size();
    Match &currentMatch = filteredMatches[0];
    while (walker < numOfFitMat) {
        TaxID currentSpecies = speciesTaxIdList[filteredMatches[walker].targetId];
        int currentPosition = filteredMatches[walker].position / 3;
        currentMatch = filteredMatches[walker];
        // Look through overlaps within a species
        while (walker < numOfFitMat && speciesTaxIdList[filteredMatches[walker].targetId] == currentSpecies
               && filteredMatches[walker].position / 3 == currentPosition
               ) {
            // Take the match with lower hamming distance
            if (filteredMatches[walker].hamming < currentMatch.hamming) {
                currentMatch = filteredMatches[walker];
            }
            // Overlapping with same hamming distance but different subspecies taxonomy ID -> species level
            else if (taxIdList[currentMatch.targetId] != taxIdList[filteredMatches[walker].targetId] &&
                     currentMatch.hamming == filteredMatches[walker].hamming) {
                currentMatch.redundacny = true;
            }
            walker++;
        }
        matches.push_back(currentMatch);
    }

    // Calculate Hamming distance & covered length
    uint16_t currHammings;
    int aminoAcidNum_total = ((int) readLength1 / 3) + ((int) readLength2 / 3);
    int aminoAcidNum_read1 = ((int) readLength1 / 3);
    int currPos;
    size_t matchNum = matches.size();
    size_t f = 0;

    // Get the largest hamming distance at each position of query
    auto *hammingsAtEachPos = new signed char[aminoAcidNum_total + 3];
    memset(hammingsAtEachPos, -1, (aminoAcidNum_total + 3));
    while (f < matchNum) {
        currPos = matches[f].position / 3;
        currHammings = matches[f].rightEndHamming;
        if (GET_2_BITS(currHammings) > hammingsAtEachPos[currPos])
            hammingsAtEachPos[currPos + unmaskedPos[0]] = GET_2_BITS(currHammings);
        if (GET_2_BITS(currHammings >> 2) > hammingsAtEachPos[currPos + 1])
            hammingsAtEachPos[currPos + unmaskedPos[1]] = GET_2_BITS(currHammings >> 2);
        if (GET_2_BITS(currHammings >> 4) > hammingsAtEachPos[currPos + 2])
            hammingsAtEachPos[currPos + unmaskedPos[2]] = GET_2_BITS(currHammings >> 4);
        if (GET_2_BITS(currHammings >> 6) > hammingsAtEachPos[currPos + 3])
            hammingsAtEachPos[currPos + unmaskedPos[3]] = GET_2_BITS(currHammings >> 6);
        if (GET_2_BITS(currHammings >> 8) > hammingsAtEachPos[currPos + 4])
            hammingsAtEachPos[currPos + unmaskedPos[4]] = GET_2_BITS(currHammings >> 8);
        if (GET_2_BITS(currHammings >> 10) > hammingsAtEachPos[currPos + 5])
            hammingsAtEachPos[currPos + unmaskedPos[5]] = GET_2_BITS(currHammings >> 10);
        if (GET_2_BITS(currHammings >> 12) > hammingsAtEachPos[currPos + 6])
            hammingsAtEachPos[currPos + unmaskedPos[6]] = GET_2_BITS(currHammings >> 12);
        if (GET_2_BITS(currHammings >> 14) > hammingsAtEachPos[currPos + 7])
            hammingsAtEachPos[currPos + unmaskedPos[7]] = GET_2_BITS(currHammings >> 14);
        f++;
    }

    // Sum up hamming distances and count the number of position covered by the matches.
    float hammingSum = 0;
    int coveredPosCnt_read1 = 0;
    int coveredPosCnt_read2 = 0;
    for (int h = 0; h < aminoAcidNum_total; h++) {
        // Read 1
        if (h < aminoAcidNum_read1) {
            if (hammingsAtEachPos[h] == 0) { // Add 0 for 0 hamming dist.
                coveredPosCnt_read1++;
            } else if (hammingsAtEachPos[h] != -1) { // Add 1.5, 2, 2.5 for 1, 2, 3 hamming dist. respectively
                hammingSum += 1.0f + (0.5f * (float) hammingsAtEachPos[h]);
                coveredPosCnt_read1++;
            }
        }
        // Read 2
        else {
            if (hammingsAtEachPos[h] == 0) { // Add 0 for 0 hamming dist.
                coveredPosCnt_read2++;
            } else if (hammingsAtEachPos[h] != -1) { // Add 1.5, 2, 2.5 for 1, 2, 3 hamming dist. respectively
                hammingSum += 1.0f + (0.5f * (float) hammingsAtEachPos[h]);
                coveredPosCnt_read2++;
            }
        }
    }
    delete[] hammingsAtEachPos;

    // Score current genus
    int coveredLength_read1 = coveredPosCnt_read1 * 3;
    int coveredLength_read2 = coveredPosCnt_read2 * 3;
    if (coveredLength_read1 > readLength1) coveredLength_read1 = readLength1;
    if (coveredLength_read2 > readLength2) coveredLength_read2 = readLength2;
    float score =
            ((float) (coveredLength_read1 + coveredLength_read2) - hammingSum) / (float) (readLength1 + readLength2);
    float coverage = (float) (coveredLength_read1 + coveredLength_read2) / (float) (readLength1 + readLength2);

//    if (verbosity == 4) {
//        cout << genusTaxIdList[filteredMatches[0].targetId] << " " << coveredLength_read1 + coveredLength_read2 << " " << hammingSum
//             << " " << score <<
//             " " << matches.size()
//             << endl;
//    }
    matchesForEachGenus.push_back(move(matches));
    return {genusTaxIdList[filteredMatches[0].targetId], score, coverage, (int) hammingSum};
}

TaxonScore Classifier::chooseSpecies(const vector<Match> &matches, int queryLength, vector<TaxID> &species) {
    // Score each species
    std::unordered_map<TaxID, TaxonScore> speciesScores;
    size_t i = 0;
    TaxID currentSpeices;
    size_t numOfMatch = matches.size();
    size_t speciesBegin, speciesEnd;
    while (i < numOfMatch) {
        currentSpeices = speciesTaxIdList[matches[i].targetId];
        speciesBegin = i;
        while ((i < numOfMatch) && currentSpeices == speciesTaxIdList[matches[i].targetId]) {
            i++;
        }
        speciesEnd = i;
        speciesScores[currentSpeices] = scoreTaxon(matches, speciesBegin, speciesEnd, queryLength);
        speciesScores[currentSpeices].taxId = currentSpeices;
    }

    // Get the best species
    TaxonScore bestScore;
    for (auto & sp : speciesScores) {
        if (sp.second.score > bestScore.score) {
            species.clear();
            species.push_back(sp.first);
            bestScore = sp.second;
        } else if (sp.second.coverage == bestScore.coverage) {
            species.push_back(sp.first);
        }
    }
    return bestScore;
}

TaxonScore Classifier::chooseSpecies(const vector<Match> &matches,
                                     int read1Length,
                                     int read2Length,
                                     vector<TaxID> &species) {
    // Score each species
    std::unordered_map<TaxID, TaxonScore> speciesScores;
    size_t i = 0;
    TaxID currentSpeices;
    size_t numOfMatch = matches.size();
    size_t speciesBegin, speciesEnd;
    while (i < numOfMatch) {
        currentSpeices = speciesTaxIdList[matches[i].targetId];
        speciesBegin = i;
        while ((i < numOfMatch) && currentSpeices == speciesTaxIdList[matches[i].targetId]) {
            i++;
        }
        speciesEnd = i;
        speciesScores[currentSpeices] = scoreTaxon(matches, speciesBegin, speciesEnd, read1Length, read2Length);
        speciesScores[currentSpeices].taxId = currentSpeices;
    }

    // Get the best species
    TaxonScore bestScore;
    for (auto & sp : speciesScores) {
        if (sp.second.score > bestScore.score) {
            species.clear();
            species.push_back(sp.first);
            bestScore = sp.second;
        } else if (sp.second.coverage == bestScore.coverage) {
            species.push_back(sp.first);
        }
    }
    return bestScore;
}

TaxonScore Classifier::scoreTaxon(const vector<Match> &matches,
                                  size_t begin,
                                  size_t end,
                                  int queryLength) {
    // Get the largest hamming distance at each position of query
    int aminoAcidNum = queryLength / 3;
    auto *hammingsAtEachPos = new signed char[aminoAcidNum + 1];
    memset(hammingsAtEachPos, -1, (aminoAcidNum + 1));
    int currPos;
    size_t walker = begin;
    uint16_t currHammings;
    while (walker < end) {
        currPos = matches[walker].position / 3;
        currHammings = matches[walker].rightEndHamming;
        if (GET_2_BITS(currHammings) > hammingsAtEachPos[currPos])
            hammingsAtEachPos[currPos + unmaskedPos[0]] = GET_2_BITS(currHammings);
        if (GET_2_BITS(currHammings >> 2) > hammingsAtEachPos[currPos + 1])
            hammingsAtEachPos[currPos + unmaskedPos[1]] = GET_2_BITS(currHammings >> 2);
        if (GET_2_BITS(currHammings >> 4) > hammingsAtEachPos[currPos + 2])
            hammingsAtEachPos[currPos + unmaskedPos[2]] = GET_2_BITS(currHammings >> 4);
        if (GET_2_BITS(currHammings >> 6) > hammingsAtEachPos[currPos + 3])
            hammingsAtEachPos[currPos + unmaskedPos[3]] = GET_2_BITS(currHammings >> 6);
        if (GET_2_BITS(currHammings >> 8) > hammingsAtEachPos[currPos + 4])
            hammingsAtEachPos[currPos + unmaskedPos[4]] = GET_2_BITS(currHammings >> 8);
        if (GET_2_BITS(currHammings >> 10) > hammingsAtEachPos[currPos + 5])
            hammingsAtEachPos[currPos + unmaskedPos[5]] = GET_2_BITS(currHammings >> 10);
        if (GET_2_BITS(currHammings >> 12) > hammingsAtEachPos[currPos + 6])
            hammingsAtEachPos[currPos + unmaskedPos[6]] = GET_2_BITS(currHammings >> 12);
        if (GET_2_BITS(currHammings >> 14) > hammingsAtEachPos[currPos + 7])
            hammingsAtEachPos[currPos + unmaskedPos[7]] = GET_2_BITS(currHammings >> 14);
        walker++;
    }

    // Sum up hamming distances and count the number of position covered by the matches.
    float hammingSum = 0;
    int hammingDist = 0;
    int coveredPosCnt = 0;
    for (int h = 0; h < aminoAcidNum; h++) {
        if (hammingsAtEachPos[h] == 0) { // Add 0 for 0 hamming dist.
            coveredPosCnt++;
        } else if (hammingsAtEachPos[h] != -1) { // Add 1.5, 2, 2.5 for 1, 2, 3 hamming dist. respectively
            hammingSum += 1.0f + (0.5f * (float) hammingsAtEachPos[h]);
            hammingDist += hammingsAtEachPos[h];
            coveredPosCnt++;
        }
    }
    delete[] hammingsAtEachPos;
    // Score
    int coveredLength = coveredPosCnt * 3;
    if (coveredLength >= queryLength) coveredLength = queryLength;

    float score = ((float)coveredLength - hammingSum) / (float) queryLength;
    float coverage = (float) coveredLength / (float) (queryLength);

    return {0, score, coverage, hammingDist};
}

TaxonScore Classifier::scoreTaxon(const vector<Match> &matches,
                                  size_t begin,
                                  size_t end,
                                  int queryLength,
                                  int queryLength2) {

    // Get the largest hamming distance at each position of query
    int aminoAcidNum_total = queryLength / 3 + queryLength2 / 3;
    int aminoAcidNum_read1 = queryLength / 3;
    auto *hammingsAtEachPos = new signed char[aminoAcidNum_total + 3];
    memset(hammingsAtEachPos, -1, (aminoAcidNum_total + 3));

    int currPos;
    size_t walker = begin;
    uint16_t currHammings;

    while (walker < end) {
        currPos = matches[walker].position / 3;
        currHammings = matches[walker].rightEndHamming;
        if (GET_2_BITS(currHammings) > hammingsAtEachPos[currPos])
            hammingsAtEachPos[currPos + unmaskedPos[0]] = GET_2_BITS(currHammings);
        if (GET_2_BITS(currHammings >> 2) > hammingsAtEachPos[currPos + 1])
            hammingsAtEachPos[currPos + unmaskedPos[1]] = GET_2_BITS(currHammings >> 2);
        if (GET_2_BITS(currHammings >> 4) > hammingsAtEachPos[currPos + 2])
            hammingsAtEachPos[currPos + unmaskedPos[2]] = GET_2_BITS(currHammings >> 4);
        if (GET_2_BITS(currHammings >> 6) > hammingsAtEachPos[currPos + 3])
            hammingsAtEachPos[currPos + unmaskedPos[3]] = GET_2_BITS(currHammings >> 6);
        if (GET_2_BITS(currHammings >> 8) > hammingsAtEachPos[currPos + 4])
            hammingsAtEachPos[currPos + unmaskedPos[4]] = GET_2_BITS(currHammings >> 8);
        if (GET_2_BITS(currHammings >> 10) > hammingsAtEachPos[currPos + 5])
            hammingsAtEachPos[currPos + unmaskedPos[5]] = GET_2_BITS(currHammings >> 10);
        if (GET_2_BITS(currHammings >> 12) > hammingsAtEachPos[currPos + 6])
            hammingsAtEachPos[currPos + unmaskedPos[6]] = GET_2_BITS(currHammings >> 12);
        if (GET_2_BITS(currHammings >> 14) > hammingsAtEachPos[currPos + 7])
            hammingsAtEachPos[currPos + unmaskedPos[7]] = GET_2_BITS(currHammings >> 14);
        walker++;
    }

    // Sum up hamming distances and count the number of position covered by the matches.
    float hammingSum = 0;
    int hammingDist = 0;
    int coveredPosCnt_read1 = 0;
    int coveredPosCnt_read2 = 0;
    for (int h = 0; h < aminoAcidNum_total; h++) {
        // Read 1
        if (h < aminoAcidNum_read1) {
            if (hammingsAtEachPos[h] == 0) { // Add 0 for 0 hamming dist.
                coveredPosCnt_read1++;
            } else if (hammingsAtEachPos[h] != -1) { // Add 1.5, 2, 2.5 for 1, 2, 3 hamming dist. respectively
                hammingSum += 1.0f + (0.5f * (float) hammingsAtEachPos[h]);
                hammingDist += hammingsAtEachPos[h];
                coveredPosCnt_read1++;
            }
        }
        // Read 2
        else {
            if (hammingsAtEachPos[h] == 0) { // Add 0 for 0 hamming dist.
                coveredPosCnt_read2++;
            } else if (hammingsAtEachPos[h] != -1) { // Add 1.5, 2, 2.5 for 1, 2, 3 hamming dist. respectively
                hammingSum += 1.0f + (0.5f * (float) hammingsAtEachPos[h]);
                hammingDist += hammingsAtEachPos[h];
                coveredPosCnt_read2++;
            }
        }
    }
    delete[] hammingsAtEachPos;

    // Score
    int coveredLength_read1 = coveredPosCnt_read1 * 3;
    int coveredLength_read2 = coveredPosCnt_read2 * 3;
    if (coveredLength_read1 >= queryLength) coveredLength_read1 = queryLength;
    if (coveredLength_read2 >= queryLength2) coveredLength_read2 = queryLength2;

    float score = ((float) (coveredLength_read1 + coveredLength_read2) - hammingSum) / (float) (queryLength + queryLength2);
    float coverage = (float) (coveredLength_read1 + coveredLength_read2) / (float) (queryLength + queryLength2);

    return {0, score, coverage, hammingDist};
}

void Classifier::writeReadClassification(Query *queryList, int queryNum, ofstream &readClassificationFile) {
    for (int i = 0; i < queryNum; i++) {
        readClassificationFile << queryList[i].isClassified << "\t" << queryList[i].name << "\t"
                               << queryList[i].classification << "\t"
                               << queryList[i].queryLength + queryList[i].queryLength2 << "\t"
                               << queryList[i].score << "\t"
                               << queryList[i].coverage << "\t"
                               << queryList[i].hammingDist << "\t"
                               << taxonomy->taxonNode(queryList[i].classification)->rank << "\t";
        for (auto it = queryList[i].taxCnt.begin(); it != queryList[i].taxCnt.end(); ++it) {
            readClassificationFile << it->first << ":" << it->second << " ";
        }
        readClassificationFile << "\n";
    }
}

void Classifier::writeReportFile(const string &reportFileName, int numOfQuery, unordered_map<TaxID, unsigned int> &taxCnt) {
    unordered_map<TaxID, TaxonCounts> cladeCounts = taxonomy->getCladeCounts(taxCnt);
    FILE *fp;
    fp = fopen(reportFileName.c_str(), "w");
    writeReport(fp, cladeCounts, numOfQuery);
    fclose(fp);
}

void Classifier::writeReport(FILE *fp, const unordered_map<TaxID, TaxonCounts> &cladeCounts, unsigned long totalReads,
                             TaxID taxID, int depth) {
    auto it = cladeCounts.find(taxID);
    unsigned int cladeCount = (it == cladeCounts.end() ? 0 : it->second.cladeCount);
    unsigned int taxCount = (it == cladeCounts.end() ? 0 : it->second.taxCount);
    if (taxID == 0) {
        if (cladeCount > 0) {
            fprintf(fp, "%.2f\t%i\t%i\t0\tno rank\tunclassified\n", 100 * cladeCount / double(totalReads), cladeCount,
                    taxCount);
        }
        writeReport(fp, cladeCounts, totalReads, 1);
    } else {
        if (cladeCount == 0) {
            return;
        }
        const TaxonNode *taxon = taxonomy->taxonNode(taxID);
        fprintf(fp, "%.2f\t%i\t%i\t%i\t%s\t%s%s\n", 100 * cladeCount / double(totalReads), cladeCount, taxCount, taxID,
                taxon->rank.c_str(), string(2 * depth, ' ').c_str(), taxon->name.c_str());
        vector<TaxID> children = it->second.children;
        sort(children.begin(), children.end(),
             [&](int a, int b) { return cladeCountVal(cladeCounts, a) > cladeCountVal(cladeCounts, b); });
        for (TaxID childTaxId: children) {
            if (cladeCounts.count(childTaxId)) {
                writeReport(fp,  cladeCounts, totalReads, childTaxId, depth + 1);
            } else {
                break;
            }
        }
    }
}

unsigned int Classifier::cladeCountVal(const std::unordered_map<TaxID, TaxonCounts> &map, TaxID key) {
    typename std::unordered_map<TaxID, TaxonCounts>::const_iterator it = map.find(key);
    if (it == map.end()) {
        return 0;
    } else {
        return it->second.cladeCount;
    }
}

void Classifier::splitFASTQ(vector<Sequence> & seqSegments, const string & queryPath) {
    ifstream fastq;
    fastq.open(queryPath);
    if (!fastq.is_open()) {
        cerr << "Error: Cannot open file " << queryPath << endl;
        exit(1);
    }

    // FASTQ
    // First line: ID
    // Second line: Sequence
    // Third line: +
    // Fourth line: Quality
    // Repeat
    // Store file pointer for the start of the first line and the end of the second line
    // Because we don't need to store the quality line
    string line;
    size_t lineCnt = 0;
    size_t start;
    size_t end;
    size_t pos;
    while (getline(fastq, line, '\n')) {
        if (lineCnt % 4 == 0){
            start = (size_t) fastq.tellg(); - line.length() - 1;
        }
        if (lineCnt % 4 == 1){
            end = (size_t) fastq.tellg() - 1;
            seqSegments.emplace_back(start, end, end - start + 1);

        }
        lineCnt++;
    }
}<|MERGE_RESOLUTION|>--- conflicted
+++ resolved
@@ -142,17 +142,9 @@
     } else if (par.seqMode == 2) {
         queryFile = mmapData<char>(queryPath_1.c_str());
         queryFile2 = mmapData<char>(queryPath_2.c_str());
-<<<<<<< HEAD
-
-	madvise(queryFile.data, queryFile.fileSize, MADV_SEQUENTIAL);
-        madvise(queryFile2.data, queryFile2.fileSize, MADV_SEQUENTIAL);
-        
-	Util::touchMemory(queryFile.data, queryFile.fileSize);
-=======
         madvise(queryFile.data, queryFile.fileSize, MADV_SEQUENTIAL);
         madvise(queryFile2.data, queryFile2.fileSize, MADV_SEQUENTIAL);
         Util::touchMemory(queryFile.data, queryFile.fileSize);
->>>>>>> f4390ac7
         Util::touchMemory(queryFile2.data, queryFile2.fileSize);
 
         // Get start and end positions of each read
