--- conflicted
+++ resolved
@@ -1020,19 +1020,6 @@
     queryList[currentQuery].score = speciesScore.score;
     queryList[currentQuery].coverage = speciesScore.coverage;
     queryList[currentQuery].hammingDist = speciesScore.hammingDist;
-<<<<<<< HEAD
-
-//    if (par.verbosity == 4) {
-//        cout << "# " << currentQuery << endl;
-//        for (size_t i = 0; i < genusMatches.size(); i++) {
-//            cout << i << " " << genusMatches[i].position << " " <<
-//            taxIdList[genusMatches[i].targetId] << " " << int(genusMatches[i].hamming) << endl;
-//        }
-//        cout << "Score: " << speciesScore.score << "  " << selectedSpecies << " "
-//             << taxonomy->taxonNode(selectedSpecies)->rank
-//             << endl;
-//    }
-=======
     queryList[currentQuery].newSpecies = false;
     if (PRINT) {
         cout << "# " << currentQuery << endl;
@@ -1044,7 +1031,6 @@
              << taxonomy->taxonNode(selectedSpecies)->rank
              << endl;
     }
->>>>>>> a675722e
 }
 
 TaxonScore Classifier::getBestGenusMatches(vector<Match> & genusMatches,
