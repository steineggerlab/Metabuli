--- conflicted
+++ resolved
@@ -126,13 +126,8 @@
 	Util::touchMemory(queryFile.data, queryFile.fileSize);
         Util::touchMemory(queryFile2.data, queryFile2.fileSize);
 
-<<<<<<< HEAD
-	IndexCreator::getSeqSegmentsWithHead(sequences, queryFile);
-        IndexCreator::getSeqSegmentsWithHead(sequences2, queryFile2);
-=======
         IndexCreator::splitFASTA(sequences, queryFile);
         IndexCreator::splitFASTA(sequences2, queryFile2);
->>>>>>> cbdaf1ce
         numOfSeq = sequences.size();
         numOfSeq2 = sequences2.size();
         // Calculate the total read length
