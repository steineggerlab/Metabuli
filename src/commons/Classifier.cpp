--- conflicted
+++ resolved
@@ -112,20 +112,10 @@
 }
 
 // Save kmerQuery map into txt file
-<<<<<<< HEAD
-void writeQueryKmerFile(QueryKmerBuffer * queryKmerBuffer, const std::string& queryKmerFileDir, size_t& numOfSplits, size_t processedReadCnt, SeqIterator * seqIterator) {
-=======
 void writeQueryKmerFile(QueryKmerBuffer * queryKmerBuffer, const std::string& queryKmerFileDir, size_t processedReadCnt, SeqIterator * seqIterator, const string & jobid) {
->>>>>>> 86f00c30
     time_t beforeSaveFile = time(nullptr);
     size_t queryKmerNum = queryKmerBuffer->startIndexOfReserve;
     QueryKmer *queryKmerList = queryKmerBuffer->buffer;
-    for (size_t checkN = queryKmerNum - 1; checkN > 0; checkN--) {
-        if (queryKmerList[checkN].ADkmer != UINT64_MAX) {
-            queryKmerNum = checkN + 1;
-            break;
-        }
-    }
 
     // Find the first index of garbage query k-mer (UINT64_MAX) and discard from there
     for (size_t checkN = queryKmerNum - 1; checkN > 0; checkN--) {
@@ -137,13 +127,8 @@
 
     std::string diffIdxFileName;
     std::string infoFileName;
-<<<<<<< HEAD
-    diffIdxFileName = queryKmerFileDir + "queryKmerRelation" + std::to_string(numOfSplits) + "_diffIdx";
-    infoFileName = queryKmerFileDir + "queryKmerRelation" + std::to_string(numOfSplits) + "_info";
-=======
     diffIdxFileName = queryKmerFileDir + "/" + jobid + "_queryKmerRelation" + std::to_string(kmerQueryFileNumber) + "_diffIdx";
     infoFileName = queryKmerFileDir + "/" + jobid + "_queryKmerRelation" + std::to_string(kmerQueryFileNumber) + "_info";
->>>>>>> 86f00c30
 
     FILE * diffIdxFile = fopen(diffIdxFileName.c_str(), "wb");
     FILE * infoFile = fopen(infoFileName.c_str(), "wb");
@@ -151,11 +136,7 @@
         std::cout<<"Cannot open the file for writing target DB"<<endl;
         return;
     }
-<<<<<<< HEAD
-    numOfSplits++;
-=======
-    
->>>>>>> 86f00c30
+    
 
     uint16_t *diffIdxBuffer = (uint16_t *)malloc(sizeof(uint16_t) * 10'000'000);
     size_t localBufIdx = 0;
@@ -275,15 +256,9 @@
     std::vector<std::ifstream> diffIdxFiles;
     std::vector<std::ifstream> infoFiles;
 
-<<<<<<< HEAD
-    for (int i = 0; i < numOfSplits; ++i) {
-        std::string diffIdxFilename = queryKmerFileDir + "queryKmerRelation" + std::to_string(i) + "_diffIdx";
-        std::string infoFilename = queryKmerFileDir + "queryKmerRelation" + std::to_string(i) + "_info";
-=======
     for (int i = 0; i < kmerQueryFileNumber; ++i) {
         std::string diffIdxFilename = queryKmerFileDir + "/" + jobid + "_queryKmerRelation" + std::to_string(i) + "_diffIdx";
         std::string infoFilename = queryKmerFileDir + "/" + jobid + "_queryKmerRelation" + std::to_string(i) + "_info";
->>>>>>> 86f00c30
 
         diffIdxFiles.emplace_back(diffIdxFilename, std::ios::binary);
         infoFiles.emplace_back(infoFilename, std::ios::binary);
@@ -325,10 +300,6 @@
             fragment &= ~check;      // not; 8.47 %
             diffIn64bit |= fragment; // or : 23.6%
 
-<<<<<<< HEAD
-            currentKmers[i] = lastKmers[i] + kmer;  // Set the first k-mer for this file
-            lastKmers[i] = currentKmers[i];      ;     // Set the initial k-mer as lastKmer for diff calculation
-=======
             
             // uint64_t kmer = 0;
             // do {
@@ -341,7 +312,6 @@
             currentKmers[i] = diffIn64bit;  // Set the first k-mer for this file
             lastKmers[i] = diffIn64bit;     // Set the initial k-mer as lastKmer for diff calculation
             cout << i << " "; seqIterator->printKmerInDNAsequence(diffIn64bit); cout << "\n";
->>>>>>> 86f00c30
             sequenceIDs[i] = infoBuffer.sequenceID;
         }
     }
@@ -735,14 +705,6 @@
     size_t totalSeqCnt = 0;
     size_t numOfSplits = 0;
 
-<<<<<<< HEAD
-    const std::string queryKmerFileDir = "/home/lunajang/workspace/metabuli_query_binning/groups/dataset/20241005/new_mini_result/";
-    const std::string groupFileDir = "/home/lunajang/workspace/metabuli_query_binning/groups/dataset/20241005/new_mini_result/";
-    const std::string queryIdFileDir = "/home/lunajang/workspace/metabuli_query_binning/groups/dataset/20241005/new_mini_result/";
-    const std::string groupRepFileDir = "/home/lunajang/workspace/metabuli_query_binning/groups/dataset/20241005/new_mini_result/";
-    const std::string resultFileDir = "/home/lunajang/workspace/metabuli_query_binning/groups/dataset/20241005/original_small_result/1_classifications.tsv";
-    const std::string newResultFileDir = "/home/lunajang/workspace/metabuli_query_binning/groups/dataset/20241005/new_mini_result/1_classifications.tsv";
-=======
     string outDir;
     string jobId;
     if (par.seqMode == 2) {
@@ -761,7 +723,6 @@
     const std::string groupRepFileDir = outDir; //"/home/lunajang/workspace/metabuli_query_binning/groups/dataset/20240926/";
     const std::string resultFileDir = outDir; //"/home/lunajang/workspace/metabuli_query_binning/classify_result/1_classifications.tsv";
     const std::string newResultFileDir = outDir; //"/home/lunajang/workspace/metabuli_query_binning/groups/dataset/20240926/1_classifications.tsv";
->>>>>>> 86f00c30
 
 
     // Extract k-mers from query sequences and compare them to target k-mer DB
@@ -815,11 +776,7 @@
                                              kseq2); // sync kseq1 and kseq2
             
             // saveQueryIdToFile(queryList, queryIdFileDir);
-<<<<<<< HEAD
-            writeQueryKmerFile(&queryKmerBuffer, queryKmerFileDir, processedReadCnt, seqIterator);
-=======
             writeQueryKmerFile(&queryKmerBuffer, queryKmerFileDir, processedReadCnt, seqIterator, jobId);
->>>>>>> 86f00c30
 
             // Print progress
             processedReadCnt += queryReadSplit[splitIdx].readCnt;
@@ -837,15 +794,8 @@
         }
     }
     
-<<<<<<< HEAD
-    // checkBufferFiles(queryKmerFileDir);
-    return;
-
-    processKmerQuery(queryKmerFileDir, groupFileDir, processedReadCnt);
-=======
     processKmerQuery(queryKmerFileDir, groupFileDir, processedReadCnt, jobId, seqIterator);
 
->>>>>>> 86f00c30
 
     // std::unordered_map<std::string, std::string> queryIdMap;     // queryName, queryId
     // loadQueryIdFromFile(queryIdFileDir, queryIdMap);
