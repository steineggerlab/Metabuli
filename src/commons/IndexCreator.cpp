--- conflicted
+++ resolved
@@ -505,11 +505,7 @@
         if(isLeftover == 1){
             fastaSplit.emplace_back(training, offset, cnt);
         }else {
-<<<<<<< HEAD
-            theLargest = 0;
-=======
-		theLargest = 0;
->>>>>>> f96e5f8e
+                theLargest = 0;
             for (uint32_t i = 0; i < cnt; i++) {
                 if (seqs[offset + i].length > theLargest) {
                     training = offset + i;
