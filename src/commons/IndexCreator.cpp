--- conflicted
+++ resolved
@@ -315,13 +315,9 @@
         while(currentTaxId == taxIdListAtRank[idx] && idx < taxIdListAtRank.size()){
             cnt ++;
             idx ++;
-<<<<<<< HEAD
-            if(cnt > 50) {
-		theLargest = 0;
-=======
+
             if(cnt > 100){ ///The smaller, the faster. The largest number of consecutive plasmid is the smallest. The smaller, the more training and the less time of single threading
                 theLargest = 0;
->>>>>>> e810ec5c
                 for(uint32_t i = 0; i < cnt - 1; i++){
                     if(seqs[offset + i].length > theLargest){
                         training = offset + i;
