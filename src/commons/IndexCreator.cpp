//
// Created by KJB on 01/09/2020.
//

#include "IndexCreator.h"

IndexCreator::IndexCreator()
{
    seqIterator = new SeqIterator();

}

IndexCreator::~IndexCreator() {
    delete seqIterator;
}

///It reads a reference sequence file and write a differential index file and target k-mer info file.
void IndexCreator::startIndexCreatingParallel(const char * seqFileName, const char * outputFileName, const vector<int> & taxIdListAtRank, const vector<int> & taxIdList)
{
    ///Mmap the input fasta file
    struct MmapedData<char> seqFile = mmapData<char>(seqFileName);

    ///Getting start and end position of each sequence
    vector<Sequence> sequences;
    getSeqSegmentsWithHead(sequences, seqFile);

    ///Sequences in the same split share the sequence to be used for training the prodigal.
    vector<FastaSplit> splits;
    getFastaSplits(taxIdListAtRank, splits, sequences);

    size_t numOfSplits = splits.size();
    bool splitChecker[numOfSplits];
    fill_n(splitChecker, numOfSplits, false);

    TargetKmerBuffer kmerBuffer(kmerBufSize);
    size_t processedSplitCnt = 0;
    while(processedSplitCnt < numOfSplits){ ///check this condition
        fillTargetKmerBuffer(kmerBuffer, seqFile, sequences, splitChecker,processedSplitCnt, splits, taxIdListAtRank);
       	writeTargetFiles(kmerBuffer.buffer, kmerBuffer.startIndexOfReserve, outputFileName, taxIdList);
    }

    free(kmerBuffer.buffer);
    munmap(seqFile.data, seqFile.fileSize + 1);
}


size_t IndexCreator::fillTargetKmerBuffer(TargetKmerBuffer & kmerBuffer, MmapedData<char> & seqFile, vector<Sequence> & seqs, bool * checker, size_t & processedSplitCnt, const vector<FastaSplit> & splits, const vector<int> & taxIdListAtRank) {
#ifdef OPENMP
   omp_set_num_threads(64);
#endif
    bool hasOverflow = false;
    size_t numOfGene =0;
#pragma omp parallel default(none), shared(checker, hasOverflow, splits, seqFile, seqs, kmerBuffer, processedSplitCnt, cout, numOfGene, taxIdListAtRank)
    {
        ProdigalWrapper prodigal;
        SeqIterator seqIterator;
        size_t posToWrite;
        size_t numOfBlocks;
        size_t totalKmerCntForOneTaxID = 0;

#pragma omp for schedule(dynamic, 1)
        for (size_t i = 0; i < splits.size() ; i++) {
            if((checker[i] == false) && (!hasOverflow)) {
                size_t * numOfBlocksList = (size_t*)malloc(splits[i].cnt * sizeof(size_t));

                ///Train Prodigal with a training sequence of i th split
                kseq_buffer_t buffer(const_cast<char *>(&seqFile.data[seqs[splits[i].training].start]), seqs[splits[i].training].length);
                kseq_t *seq = kseq_init(&buffer);
                kseq_read(seq);
                prodigal.is_meta = 0;
                string tmp = seq->name.s;
                if(strlen(seq->seq.s) < 20000){
                    prodigal.is_meta = 1;
                    cout<<"train Meta: "<<splits[i].training<<" "<<seqs[splits[i].training].start<<" "<<i<<seq->headerOffset<<" "<<splits[i].offset<<" "<<splits[i].cnt<<endl;
                    cout<<tmp<<endl;
                    prodigal.trainMeta(seq->seq.s);
                }else{
                    prodigal.trainASpecies(seq->seq.s);
                }

                ///malloc
                prodigal.getPredictedFrames(seq->seq.s);
                PredictedBlock * blocks = (PredictedBlock*)malloc(((prodigal.getNumberOfPredictedGenes() + 1) * (splits[i].cnt + 1)) * 2 * sizeof(PredictedBlock));
                numOfBlocks = 0;

                ///Getting all the sequence blocks of current split. Each block will be translated later separately.
                for(size_t p = 0; p < splits[i].cnt; p++ ) {
                    buffer = {const_cast<char *>(&seqFile.data[seqs[splits[i].offset + p].start]), seqs[splits[i].offset + p].length};
                    seq = kseq_init(&buffer);
                    kseq_read(seq);

                    prodigal.getPredictedFrames(seq->seq.s);
                    numOfGene += prodigal.getNumberOfPredictedGenes();
                    seqIterator.getTranslationBlocks(prodigal.genes, prodigal.nodes, blocks,
                                                     prodigal.getNumberOfPredictedGenes(), strlen(seq->seq.s),
                                                     numOfBlocks);
                    numOfBlocksList[p] = numOfBlocks;
                }

                /// Calculate the number of k-mers to reserve memory of k-mer buffer
                totalKmerCntForOneTaxID = 0;
                for(size_t block = 0; block < numOfBlocks; block++){
                    totalKmerCntForOneTaxID += seqIterator.getNumOfKmerForBlock(blocks[block]);
                }

                /// Fill k-mer buffer with k-mers of current split if the buffer has enough space
                posToWrite = kmerBuffer.reserveMemory(totalKmerCntForOneTaxID);
                if(posToWrite + totalKmerCntForOneTaxID < kmerBuffer.bufferSize){
                    size_t start = 0;
                    for(size_t seqIdx = 0; seqIdx < splits[i].cnt; seqIdx++){
                        buffer = {const_cast<char *>(&seqFile.data[seqs[splits[i].offset + seqIdx].start]), seqs[splits[i].offset + seqIdx].length};
                        seq = kseq_init(&buffer);
                        kseq_read(seq);
                        size_t temp = kmerBuffer.startIndexOfReserve;
                        size_t end = numOfBlocksList[seqIdx];
                        //cout<<"before filling "<<temp<<" "<<posToWrite<<endl;
                        for(size_t bl = start; bl < end ; bl++){
                            seqIterator.translateBlock(seq->seq.s,blocks[bl]);
                            seqIterator.fillBufferWithKmerFromBlock(blocks[bl], seq->seq.s, kmerBuffer, posToWrite, splits[i].offset + seqIdx, taxIdListAtRank[splits[i].offset + seqIdx]); //splits[i].offset + seqIdx
                        }
                        //cout<<"after filling "<<temp<<" "<<posToWrite<<endl;
                        start = numOfBlocksList[seqIdx];
                    }
                    checker[i] = true;
                    processedSplitCnt ++;
                }else {
                    ///Withdraw the reservation if the buffer is full.
                    kmerBuffer.startIndexOfReserve -= totalKmerCntForOneTaxID;
                    hasOverflow = true;
                }
                free(numOfBlocksList);
                free(blocks);
            }
        }
    }
    cout<<"before return: "<<kmerBuffer.startIndexOfReserve<<endl;
    return 0;
}

///This function sort the TargetKmerBuffer, do redundancy reducing task, write the differential index of them

void IndexCreator::writeTargetFiles(TargetKmer * kmerBuffer, size_t & kmerNum, const char * outputFileName, const vector<int> & taxIdList)
{
    ///open a split file, which will be merged later.
    char suffixedDiffIdxFileName[100];
    char suffixedInfoFileName[100];
    sprintf(suffixedDiffIdxFileName,"%s_%zu_diffIdx", outputFileName,numOfFlush);
    sprintf(suffixedInfoFileName,"%s_%zu_info", outputFileName,numOfFlush);
    FILE * diffIdxFile = fopen(suffixedDiffIdxFileName, "wb");
    FILE * infoFile = fopen(suffixedInfoFileName, "wb");
    if (diffIdxFile == NULL || infoFile == NULL){
        cout<<"Cannot open the file for writing target DB"<<endl;
        return;
    }
    numOfFlush++;

    uint16_t *diffIdxBuffer = (uint16_t *)malloc(sizeof(uint16_t) * kmerBufSize);
    size_t localBufIdx = 0;
    uint64_t lastKmer = 0;

    ///Sort for differential indexing
    SORT_PARALLEL(kmerBuffer, kmerBuffer + kmerNum, IndexCreator::compareForDiffIdx);

    ///Find the first index of garbage k-mer (UINT64_MAX)
    for(size_t checkN = kmerNum - 1; checkN >= 0; checkN--){
        if(kmerBuffer[checkN].ADkmer != UINT64_MAX){
            kmerNum = checkN + 1;
            break;
        }
    }

    ///Redundancy reduction task
    TargetKmer lookingKmer = kmerBuffer[0];
    size_t write = 0;
    int endFlag = 0;
    int hasSeenOtherStrains;

    for(size_t i = 1 ; i < kmerNum ; i++) {
        hasSeenOtherStrains = 0;
        while(lookingKmer.taxIdAtRank == kmerBuffer[i].taxIdAtRank){
            if (lookingKmer.ADkmer != kmerBuffer[i].ADkmer) {
                break;
            }
            hasSeenOtherStrains = (taxIdList[lookingKmer.info.sequenceID] != taxIdList[kmerBuffer[i].info.sequenceID]);
            i++;
            if(i == kmerNum){
                endFlag = 1;
                break;
            }
        }

        lookingKmer.info.redundancy = (hasSeenOtherStrains > 0);

        fwrite(&lookingKmer.info, sizeof(TargetKmerInfo), 1, infoFile);
        write++;
        getDiffIdx(lastKmer, lookingKmer.ADkmer, diffIdxFile, diffIdxBuffer, localBufIdx);

        if(endFlag == 1) break;
        lastKmer = lookingKmer.ADkmer;
        lookingKmer = kmerBuffer[i];
    }

    //For the end part
    if(!((kmerBuffer[kmerNum - 2].ADkmer == kmerBuffer[kmerNum - 1].ADkmer) &&
         (kmerBuffer[kmerNum - 2].taxIdAtRank == kmerBuffer[kmerNum - 1].taxIdAtRank))){
        fwrite(&lookingKmer.info, sizeof(TargetKmerInfo), 1, infoFile);
        write++;
        getDiffIdx(lastKmer, lookingKmer.ADkmer, diffIdxFile, diffIdxBuffer, localBufIdx);
    }
    cout<<"total k-mer count  : "<< kmerNum << endl;
    cout<<"written k-mer count: "<<write<<endl;

    flushKmerBuf(diffIdxBuffer, diffIdxFile, localBufIdx);
    free(diffIdxBuffer);
    fclose(diffIdxFile);
    fclose(infoFile);
    kmerNum = 0;
}

void IndexCreator::getDiffIdx(const uint64_t & lastKmer, const uint64_t & entryToWrite, FILE* handleKmerTable, uint16_t *kmerBuf, size_t & localBufIdx ){
    uint64_t kmerdiff = entryToWrite - lastKmer;
    uint16_t buffer[5];
    int idx = 3;
    buffer[4] = SET_END_FLAG(GET_15_BITS(kmerdiff));
    kmerdiff >>= 15U;
    while (kmerdiff) {
        uint16_t toWrite = GET_15_BITS(kmerdiff);
        kmerdiff >>= 15U;
        buffer[idx] = toWrite;
        idx--;
    }
    writeDiffIdx(kmerBuf, handleKmerTable, (buffer + idx + 1), (4 - idx), localBufIdx);
}

void IndexCreator::flushKmerBuf(uint16_t *buffer, FILE *handleKmerTable, size_t & localBufIdx ) {
    fwrite(buffer, sizeof(uint16_t), localBufIdx, handleKmerTable);
    localBufIdx = 0;
}

void IndexCreator::writeDiffIdx(uint16_t *buffer, FILE* handleKmerTable, uint16_t *toWrite, size_t size, size_t & localBufIdx ) {
    if (localBufIdx + size >= kmerBufSize) {
        flushKmerBuf(buffer, handleKmerTable, localBufIdx);
    }
    memcpy(buffer + localBufIdx, toWrite, sizeof(uint16_t) * size);
    localBufIdx += size;
}

void IndexCreator::writeInfo(TargetKmerInfo * entryToWrite, FILE * infoFile, TargetKmerInfo * infoBuffer, size_t & infoBufferIdx)
{
    if (infoBufferIdx >= kmerBufSize) {
        flushInfoBuf(infoBuffer, infoFile, infoBufferIdx);
    }
    memcpy(infoBuffer + infoBufferIdx, entryToWrite, sizeof(TargetKmerInfo));
    infoBufferIdx++;
}
void IndexCreator::flushInfoBuf(TargetKmerInfo * buffer, FILE * infoFile, size_t & localBufIdx ) {
    fwrite(buffer, sizeof(TargetKmerInfo), localBufIdx, infoFile);
    localBufIdx = 0;
}
int IndexCreator::getNumOfFlush()
{
    return numOfFlush;
}

//void IndexCreator::printOutTargetDB(char * diff, char * info){
//    struct MmapedData<uint16_t> diffFile = mmapData<uint16_t>(diff);
//    struct MmapedData<TargetKmerInfo> infoFile = mmapData<TargetKmerInfo>(info);
//    Classifier classifier;
//    size_t numOfkmer = infoFile.fileSize/sizeof(TargetKmerInfo);
//    size_t diffIdxPos = 0;
//    uint64_t nextTargetKmer = classifier.getNextTargetKmer(0, diffFile.data, diffIdxPos);
//    for( size_t i = 0; i < numOfkmer; i++){
//        cout<<infoFile.data[i].sequenceID<<endl;
//    }
//}

bool IndexCreator::compareForDiffIdx(const TargetKmer & a, const TargetKmer & b){
    return a.ADkmer < b.ADkmer || (a.ADkmer == b.ADkmer && a.taxIdAtRank < b.taxIdAtRank);
}

void IndexCreator::getSeqSegmentsWithoutHead(vector<Sequence> & seqSegments, MmapedData<char> seqFile) {
    size_t start = 0;
    size_t numOfChar = seqFile.fileSize / sizeof(char);
    for(size_t i = 0; i < numOfChar; i++){
        if(seqFile.data[i] == '>'){
            seqSegments.emplace_back(start, i-2, i - start - 1);// the first push_back is a garbage.
            while(seqFile.data[i] != '\n'){
                i++;
            }
            start = i + 1;
        }
    }
    seqSegments.emplace_back(start, numOfChar - 2, numOfChar - start - 1);
}

void IndexCreator::getSeqSegmentsWithHead(vector<Sequence> & seqSegments, MmapedData<char> seqFile) {
    size_t start = 0;
    size_t numOfChar = seqFile.fileSize / sizeof(char);
    size_t numOfSeq = 0;
    for(size_t i = 1; i < numOfChar; i++){
        if(seqFile.data[i] == '>'){
            seqSegments.emplace_back(start, i-2, i - start - 1);
            start = i;
        }
    }
    seqSegments.emplace_back(start, numOfChar - 2, numOfChar - start - 1);
}

void IndexCreator::getFastaSplits(const vector<int> & taxIdListAtRank, vector<FastaSplit> & fastaSplit, vector<Sequence> & seqs){
    size_t training = 0;
    size_t idx = 0;
    uint32_t offset = 0;
    uint32_t cnt = 0;
    size_t theLargest = 0;
    int isLeftover;

    int currentTaxId;

    while(idx < taxIdListAtRank.size()){
        offset = idx;
        training = idx;
        cnt = 0;
        isLeftover = 0;
        currentTaxId = taxIdListAtRank[idx];
        while(currentTaxId == taxIdListAtRank[idx] && idx < taxIdListAtRank.size()){
            cnt ++;
            idx ++;
<<<<<<< HEAD

            if(cnt > 100){ ///The smaller, the faster. The largest number of consecutive plasmid is the smallest. The smaller, the more training and the less time of single threading
=======
            if(cnt > 100){ //The largest number of consecutive plasmid is the smallest. The smaller, the more training and the less time of single threading
>>>>>>> 4c417e77
                theLargest = 0;
                for(uint32_t i = 0; i < cnt - 1; i++){
                    if(seqs[offset + i].length > theLargest){
                        training = offset + i;
                        theLargest = seqs[offset + i].length;
                    }
                }
                fastaSplit.emplace_back(training, offset, cnt - 1);
                offset += cnt - 1;
                cnt = 1;
                isLeftover = 1;
            }
        }

        if(isLeftover == 1){
            fastaSplit.emplace_back(training, offset, cnt);
        }else {
                theLargest = 0;
            for (uint32_t i = 0; i < cnt; i++) {
                if (seqs[offset + i].length > theLargest) {
                    training = offset + i;
                    theLargest = seqs[offset + i].length;
                }
            }
            fastaSplit.emplace_back(training, offset, cnt);
        }
    }
}<|MERGE_RESOLUTION|>--- conflicted
+++ resolved
@@ -325,12 +325,7 @@
         while(currentTaxId == taxIdListAtRank[idx] && idx < taxIdListAtRank.size()){
             cnt ++;
             idx ++;
-<<<<<<< HEAD
-
-            if(cnt > 100){ ///The smaller, the faster. The largest number of consecutive plasmid is the smallest. The smaller, the more training and the less time of single threading
-=======
             if(cnt > 100){ //The largest number of consecutive plasmid is the smallest. The smaller, the more training and the less time of single threading
->>>>>>> 4c417e77
                 theLargest = 0;
                 for(uint32_t i = 0; i < cnt - 1; i++){
                     if(seqs[offset + i].length > theLargest){
