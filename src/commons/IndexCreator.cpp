--- conflicted
+++ resolved
@@ -412,15 +412,13 @@
         taxIdSet.insert(it->second);
         taxId2speciesId[it->second] = observedAccessionsVec[i].speciesID;
         taxId2speciesId[observedAccessionsVec[i].speciesID] = observedAccessionsVec[i].speciesID;
-<<<<<<< HEAD
-=======
 
         if (observedAccessionsVec[i].speciesID == 0) {
             cout << "Species ID is not found for accession " << observedAccessionsVec[i].accession << " " << it->second << endl;
             unmappedAccessions.push_back(observedAccessionsVec[i].accession);
             exit(1);
         }
->>>>>>> 68a320f1
+        taxId2speciesId[observedAccessionsVec[i].speciesID] = observedAccessionsVec[i].speciesID;
     }
     
     string mappingFileName = dbDir + "/acc2taxid.map";
