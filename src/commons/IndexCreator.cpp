#include "IndexCreator.h"
#include "FileUtil.h"
#include "LocalUtil.h"
#include "ProdigalWrapper.h"
#include <cstdint>
#include <cstdio>
#include <unordered_map>
#include <utility>
#include "NcbiTaxonomy.cpp"
#include "common.h"

extern const char *version;

IndexCreator::IndexCreator(const LocalParameters & par, TaxonomyWrapper * taxonomy) : par(par), taxonomy(taxonomy) {
    dbDir = par.filenames[0];
    if (par.taxonomyPath.empty()) {
        taxonomyDir = dbDir + "/taxonomy/";
    } else {
        taxonomyDir = par.taxonomyPath + "/";
    }
    fnaListFileName = par.filenames[1];
    acc2taxidFileName = par.filenames[2];

    taxidListFileName = dbDir + "/taxID_list";
    taxonomyBinaryFileName = dbDir + "/taxonomyDB";
    versionFileName = dbDir + "/db.version";
    paramterFileName = dbDir + "/db.parameters";

    if (par.reducedAA == 1){
        MARKER = 0Xffffffff;
        MARKER = ~ MARKER;
    } else {
        MARKER = 16777215;
        MARKER = ~ MARKER;
    }
    geneticCode = new GeneticCode(par.reducedAA == 1);
    isUpdating = false;
    isNewFormat = true;
    subMat = new NucleotideMatrix(par.scoringMatrixFile.values.nucleotide().c_str(), 1.0, 0.0);
}


IndexCreator::~IndexCreator() {
    delete subMat;
}

void IndexCreator::createIndex(const LocalParameters &par) {
    Buffer<TargetKmer> kmerBuffer(calculateBufferSize(par.ramUsage));
    cout << "Target metamer buffer size: " << kmerBuffer.bufferSize << endl;
    indexReferenceSequences(kmerBuffer.bufferSize);
    cout << "Made blocks for each thread" << endl;

    // Write taxonomy id list
    FILE * taxidListFile = fopen(taxidListFileName.c_str(), "w");
    for (auto & taxid: taxIdSet) {
        fprintf(taxidListFile, "%d\n", taxid);
    }
    fclose(taxidListFile);

    // Process the splits until all are processed
    size_t batchNum = accessionBatches.size();
    std::vector<std::atomic<bool>> batchChecker(batchNum);
    size_t processedBatchCnt = 0;
    
    vector<pair<size_t, size_t>> uniqKmerIdxRanges;
    cout << "Kmer buffer size: " << kmerBuffer.bufferSize << endl;
#ifdef OPENMP
    omp_set_num_threads(par.threads);
#endif
    while(processedBatchCnt < batchNum) {
        memset(kmerBuffer.buffer, 0, kmerBuffer.bufferSize * sizeof(TargetKmer));
        cout << "Buffer initialized" << endl;
        fillTargetKmerBuffer(kmerBuffer, batchChecker, processedBatchCnt, par);

        // Sort the k-mers
        time_t start = time(nullptr);
        SORT_PARALLEL(kmerBuffer.buffer, kmerBuffer.buffer + kmerBuffer.startIndexOfReserve,
                      IndexCreator::compareForDiffIdx);
        time_t sort = time(nullptr);
        cout << "Sort time: " << sort - start << endl;

        // Reduce redundancy
        auto * uniqKmerIdx = new size_t[kmerBuffer.startIndexOfReserve + 1];
        size_t uniqKmerCnt = 0;
        uniqKmerIdxRanges.clear();
        reduceRedundancy(kmerBuffer, uniqKmerIdx, uniqKmerCnt, uniqKmerIdxRanges, par);
        time_t reduction = time(nullptr);
        cout << "Time spent for reducing redundancy: " << (double) (reduction - sort) << endl;
        if(processedBatchCnt == batchNum && numOfFlush == 0 && !isUpdating) {
            writeTargetFilesAndSplits(kmerBuffer.buffer, kmerBuffer.startIndexOfReserve, uniqKmerIdx, uniqKmerCnt, uniqKmerIdxRanges);
        } else {
            writeTargetFiles(kmerBuffer.buffer, kmerBuffer.startIndexOfReserve, uniqKmerIdx, uniqKmerIdxRanges);
        }
        delete[] uniqKmerIdx;
    }
    writeDbParameters();
}


string IndexCreator::addToLibrary(const std::string & dbDir,
                                  const std::string & fnaListFileName,
                                  const std::string & acc2taxIdFileName) {
    // Make library directory
    time_t now = time(0);
    tm *ltm = localtime(&now);
    string timeStr = to_string(1900 + ltm->tm_year) + "-" + to_string(1 + ltm->tm_mon) + "-" + to_string(ltm->tm_mday) + "-" + to_string(ltm->tm_hour) + "-" + to_string(ltm->tm_min);
    string libraryDir = dbDir + "/" + timeStr;
    if (!FileUtil::directoryExists(libraryDir.c_str())) {
        FileUtil::makeDir(libraryDir.c_str());
    }

    unordered_map<std::string, TaxID> accession2taxid;
    vector<std::string> fileNames;
    vector<string> libraryFiles;
    unordered_set<TaxID> observedSpecies;
    getObservedAccessionList(fnaListFileName, fileNames, accession2taxid);
    fillAcc2TaxIdMap(accession2taxid, acc2taxIdFileName);

    unordered_map<TaxID, TaxID> original2internalTaxId;
    if (taxonomy->hasInternalTaxID()) {
      taxonomy->getOriginal2InternalTaxId(original2internalTaxId);
    } 
    
    vector<std::string> unmapped;
    std::string accession;
    for (size_t i = 0; i < fileNames.size(); ++i) {
      KSeqWrapper* kseq = KSeqFactory(fileNames[i].c_str());
      while (kseq->ReadEntry()) {
        const KSeqWrapper::KSeqEntry & e = kseq->entry;
        accession = string(e.name.s);
        size_t pos = accession.find('.');
        if (pos != std::string::npos) {
          accession = accession.substr(0, pos);
        }
        TaxID taxId = accession2taxid[accession];
        if (taxId == 0) {
          std::cout << "During processing " << fileNames[i] << ", accession " << e.name.s <<
               " is not found in the mapping file. It is skipped.\n";
          unmapped.push_back(e.name.s);
          continue;
        }
        if (taxonomy->hasInternalTaxID()) {
          if (original2internalTaxId.find(taxId) == original2internalTaxId.end()) {
            std::cout << "During processing " << fileNames[i] << ", accession " << e.name.s <<
            ", " << taxId << " is not included in the taxonomy. It is skipped.\n";
            unmapped.push_back(e.name.s);
            continue;
          }
          taxId = original2internalTaxId[taxId];
        }
        int speciesTaxID = taxonomy->getTaxIdAtRank(taxId, "species");
        if (speciesTaxID == 0) {
          cout << "During processing " << fileNames[i] << ", accession " << e.name.s <<
               " is not matched to any species. It is skipped.\n";
          unmapped.push_back(e.name.s);
          continue;
        }
        if (taxonomy->hasInternalTaxID()) {
            speciesTaxID = taxonomy->getOriginalTaxID(speciesTaxID);
        }
        string speciesFileName = libraryDir + "/" + to_string(speciesTaxID) + ".fna";
        if (observedSpecies.find(speciesTaxID) == observedSpecies.end()) {
            observedSpecies.insert(speciesTaxID);
            libraryFiles.push_back(speciesFileName);
        }
        FILE *file = fopen(speciesFileName.c_str(), "a");
        fprintf(file, ">%s %s\n", e.name.s, e.comment.s);
        fprintf(file, "%s\n", e.sequence.s);
        fclose(file);
      }
      delete kseq;
    }

    // Write unmapped accession to file
    if (unmapped.empty()) {
        cout << "All accessions are mapped to taxonomy" << endl;
    } else {
        FILE *file = fopen((libraryDir + "/unmapped.txt").c_str(), "w");
        for (const auto & i : unmapped) {
            fprintf(file, "%s\n", i.c_str());
        }
        fclose(file);
        cout << "Unmapped accessions are written to " << libraryDir + "/unmapped.txt" << endl;
    }  
    // Write the list of absolute paths of library files
    string libraryListFileName = libraryDir + "/library.list";
    FILE *libraryListFile = fopen(libraryListFileName.c_str(), "w");
    for (size_t i = 0; i < libraryFiles.size(); ++i) {
        fprintf(libraryListFile, "%s\n", libraryFiles[i].c_str());
    }
    fclose(libraryListFile);
    return libraryListFileName;
}


void IndexCreator::indexReferenceSequences(size_t bufferSize) {
    vector<Accession> observedAccessionsVec;       // vector of observed accessions
    unordered_map<string, size_t> accession2index; // map accession to its index in the observedAccessionsVec 
    if (par.makeLibrary) {
        getObservedAccessions(addToLibrary(dbDir, fnaListFileName, acc2taxidFileName), observedAccessionsVec, accession2index);
    } else {
        getObservedAccessions(fnaListFileName, observedAccessionsVec, accession2index);
    }
    cout << "Number of observed accessions: " << observedAccessionsVec.size() << endl;
    getTaxonomyOfAccessions(observedAccessionsVec, accession2index, acc2taxidFileName);
    cout << "Taxonomy of accessions is obtained" << endl;
    vector<Accession> accessionsWithTaxonomy;
    getAccessionBatches(observedAccessionsVec, bufferSize);
    cout << "Number of accession batches: " << accessionBatches.size() << endl;
    sort(accessionBatches.begin(), accessionBatches.end(),
         [](const AccessionBatch &a, const AccessionBatch &b) {
             return a.totalLength < b.totalLength;
         });
}


void IndexCreator::getObservedAccessions(
    const string & fnaListFileName,
    vector<Accession> & observedAccessionsVec,
    unordered_map<string, size_t> & accession2index) 
{
    ifstream fileListFile(fnaListFileName);
    if (fileListFile.is_open()) {
        for (string eachLine; getline(fileListFile, eachLine);) {
            fastaPaths.push_back(eachLine);
        }
    } else {
        cout << "Cannot open file for file list" << endl;
    } 

    // Iterate through the fasta files to get observed accessions
    size_t accCnt = 0;
    size_t copyCount = 0;
    #pragma omp parallel default(none), shared(accession2index, cout, observedAccessionsVec, accCnt, copyCount)
    {
        vector<Accession> localObservedAccessionsVec;
        localObservedAccessionsVec.reserve(4096 * 4);
        unordered_set<string> duplicateCheck;
        
        #pragma omp for schedule(static, 1)
        for (size_t i = 0; i < fastaPaths.size(); ++i) {
            KSeqWrapper* kseq = KSeqFactory(fastaPaths[i].c_str());
            uint32_t order = 0;
            while (kseq->ReadEntry()) {
                const KSeqWrapper::KSeqEntry & e = kseq->entry;
                // Get the accession ID without version
                char* pos = strchr(e.name.s, '.'); 
                if (pos != nullptr) {
                    *pos = '\0';
                }
                if (duplicateCheck.find(e.name.s) != duplicateCheck.end()) {
                    continue;
                } else {
                    duplicateCheck.insert(e.name.s);
                } 
                localObservedAccessionsVec.emplace_back(string(e.name.s), i, order, e.sequence.l);
                order++; 
            }
            delete kseq;
        } 
        __sync_fetch_and_add(&accCnt, localObservedAccessionsVec.size()); 
        #pragma omp barrier
       
        #pragma omp critical
        {
            if (observedAccessionsVec.size() < accCnt) {
                observedAccessionsVec.resize(accCnt);
                accession2index.reserve(accCnt);
            }
        }   

        #pragma omp critical
        {
            size_t start = copyCount;
            for (size_t j = start ; j < start + localObservedAccessionsVec.size(); ++j) {
                observedAccessionsVec[j] = localObservedAccessionsVec[j - start];
                accession2index[observedAccessionsVec[j].accession] = j;
            }
            copyCount += localObservedAccessionsVec.size();
        }                     
    }
}

void IndexCreator::getTaxonomyOfAccessions(vector<Accession> & observedAccessionsVec,
                                           const unordered_map<string, size_t> & accession2index,
                                           const string & acc2taxidFileName) {
    unordered_map<TaxID, TaxID> old2merged;
    taxonomy->getMergedNodeMap(old2merged, true);
    
    vector<pair<string, pair<TaxID, TaxID>>> acc2accId;   
    int fd = open(acc2taxidFileName.c_str(), O_RDONLY);
    if (fd < 0) {
        cout << "Cannot open file for mapping from accession to tax ID" << endl;
        return;
    }

    // Get the size of the file
    struct stat sb;
    if (fstat(fd, &sb) == -1) {
        cout << "Cannot get the size of the file for mapping from accession to tax ID" << endl;
        close(fd);
        return;
    }

    size_t fileSize = sb.st_size;

    // Map the file to memory
    char* fileData = static_cast<char*>(mmap(nullptr, fileSize, PROT_READ, MAP_PRIVATE, fd, 0));
    if (fileData == MAP_FAILED) {
        cout << "mmap failed" << endl;
        close(fd);
        return;
    }
    close(fd);  // Close the file descriptor as it is no longer needed after mmap.

    // Parse the file
    char* current = fileData;
    char* end = fileData + fileSize;

    // Skip the header line
    while (current < end && *current != '\n') {
        ++current;
    }
    ++current;  // Move past the newline

    char accession[16384];
    TaxID taxID;
    std::unordered_set<TaxID> usedExternalTaxIDs;
    std::vector<NewTaxon> newTaxons;
    if (par.accessionLevel == 1) {
        taxonomy->getUsedExternalTaxIDs(usedExternalTaxIDs);
    }

    // First, label the accessions with external taxIDs
    while (current < end) {
        // Read a line
        char* lineStart = current;
        while (current < end && *current != '\n') {
            ++current;
        }
        std::string line(lineStart, current - lineStart);

        // Parse the line
        if (sscanf(line.c_str(), "%s\t%*s\t%d\t%*d", accession, &taxID) == 2) {
            // Get the accession ID without version
            char* pos = strchr(accession, '.');
            if (pos != nullptr) {
                *pos = '\0';
            }
            auto it = accession2index.find(accession);
            if (it != accession2index.end()) {
                if (old2merged.count(taxID) > 0) {
                    taxID = old2merged[taxID];
                }
                if (par.accessionLevel == 1) {
                    TaxID accTaxId = taxonomy->getSmallestUnusedExternalTaxID(usedExternalTaxIDs);
                    acc2accId.emplace_back(accession, make_pair(taxID, accTaxId));
                    if (accTaxId == 0) {
                        cout << "accTaxId is 0 for accession " << accession << " " << taxID << endl;
                    }
                    observedAccessionsVec[it->second].taxID = accTaxId;
                    newTaxons.emplace_back(accTaxId, taxID, "accession", accession);
                } else {
                    observedAccessionsVec[it->second].taxID = taxID;
                }
            }
        }
        ++current;  // Move to the next line
    }

    if (munmap(fileData, fileSize) == -1) {
        cout << "munmap failed" << endl;
    }                 

    if (par.accessionLevel == 1) {
        TaxonomyWrapper * newTaxonomy = taxonomy->addNewTaxa(newTaxons);
        delete taxonomy;
        taxonomy = newTaxonomy;
    }

    // Second, convert external taxIDs to internal taxIDs
    cout << "Converting external taxIDs to internal taxIDs" << endl;
    vector<std::string> unmappedAccessions;
    std::unordered_map<TaxID, TaxID> external2internalTaxID;
    taxonomy->getExternal2internalTaxID(external2internalTaxID);
    cout << "external2internalTaxID" << endl;
    for (size_t i = 0; i < observedAccessionsVec.size(); ++i) {    
        auto it = external2internalTaxID.find(observedAccessionsVec[i].taxID);
        if (it == external2internalTaxID.end() || observedAccessionsVec[i].taxID == 0) {
            // cout << "TaxID is not found for accession " << observedAccessionsVec[i].accession << " " << observedAccessionsVec[i].taxID << endl;
            unmappedAccessions.push_back(observedAccessionsVec[i].accession);
            continue;
        }
        observedAccessionsVec[i].taxID = it->second; // store the internal taxID
        observedAccessionsVec[i].speciesID = taxonomy->getTaxIdAtRank(it->second, "species");
        taxIdSet.insert(it->second);
    }
    
    string mappingFileName = dbDir + "/acc2taxid.map";
    FILE * acc2taxidFile = nullptr;
    if (isUpdating) {
        acc2taxidFile = fopen(mappingFileName.c_str(), "a");
    } else {
        acc2taxidFile = fopen(mappingFileName.c_str(), "w");
    }
    if (par.accessionLevel == 1) {
        for (auto & acc2taxid: acc2accId) {
            fprintf(acc2taxidFile, "%s\t%d\t%d\n", acc2taxid.first.c_str(), acc2taxid.second.first, acc2taxid.second.second);
        }
    } else {
        for (size_t i = 0; i < observedAccessionsVec.size(); ++i) {
            if (observedAccessionsVec[i].taxID == 0) {
                continue;
            }
            fprintf(acc2taxidFile, "%s\t%d\n", observedAccessionsVec[i].accession.c_str(), taxonomy->getOriginalTaxID(observedAccessionsVec[i].taxID));
        }        
    }   

    if (unmappedAccessions.empty()) {
        cout << "All accessions are mapped to taxonomy" << endl;
    } else {
        FILE *file = fopen((dbDir + "/unmapped.txt").c_str(), "w");
        for (const auto & i : unmappedAccessions) {
            fprintf(file, "%s\n", i.c_str());
        }
        fclose(file);
        cout << "Unmapped accessions are written to " << dbDir + "/unmapped.txt" << endl;
    }

    fclose(acc2taxidFile);                   
}

void IndexCreator::getAccessionBatches(std::vector<Accession> & observedAccessionsVec, size_t bufferSize) {
    size_t accCnt = observedAccessionsVec.size();
    SORT_PARALLEL(observedAccessionsVec.begin(), observedAccessionsVec.end(), Accession::compare);
    vector<uint32_t> orders;
    vector<TaxID> taxIDs;
    vector<uint32_t> lengths;
    for (size_t i = 0; i < accCnt;) {
        if (observedAccessionsVec[i].speciesID == 0 || observedAccessionsVec[i].taxID == 0) {
            i++;
            continue;
        }
        TaxID currentSpeciesID = observedAccessionsVec[i].speciesID;
        uint32_t maxLength = 0, trainingFasta = 0, trainingSeq = 0;
        size_t firstBatchOfSpecies = accessionBatches.size();
        while (i < accCnt && currentSpeciesID == observedAccessionsVec[i].speciesID) {    
            uint32_t lengthSum = 0;
            size_t kmerCntSum = 0;
            orders.clear();
            lengths.clear();
            taxIDs.clear();
            uint32_t currentFasta = observedAccessionsVec[i].whichFasta;
            while (i < accCnt && currentSpeciesID == observedAccessionsVec[i].speciesID 
                   && currentFasta == observedAccessionsVec[i].whichFasta) {
                if (observedAccessionsVec[i].length > maxLength) {
                    maxLength = observedAccessionsVec[i].length;
                    trainingFasta = observedAccessionsVec[i].whichFasta;
                    trainingSeq = observedAccessionsVec[i].order;
                }
                lengthSum += observedAccessionsVec[i].length;
                kmerCntSum += static_cast<size_t>(observedAccessionsVec[i].length * 0.4);
                orders.push_back(observedAccessionsVec[i].order);
                lengths.push_back(observedAccessionsVec[i].length);
                taxIDs.push_back(observedAccessionsVec[i].taxID);
                i++;
                if (kmerCntSum > bufferSize || lengthSum > 100'000'000 || orders.size() > 300 || (orders.size() > 100 && lengthSum > 50'000'000)) {
                    break;
                }
            }
            // Add the batch
            accessionBatches.emplace_back(currentFasta, currentSpeciesID, 0, 0, lengthSum);
            accessionBatches.back().orders = orders;
            accessionBatches.back().lengths = lengths;
            accessionBatches.back().taxIDs = taxIDs;
        }
        // Update training sequence information
        for (size_t j = firstBatchOfSpecies; j < accessionBatches.size(); ++j) {
            accessionBatches[j].trainingSeqFasta = trainingFasta;
            accessionBatches[j].trainingSeqIdx = trainingSeq;
        }
    }
}

void IndexCreator::writeTargetFiles(
    TargetKmer * kmerBuffer, 
    size_t & kmerNum,
    const size_t * uniqKmerIdx,
    const vector<pair<size_t, size_t>> & uniqKmerIdxRanges) 
{
    string diffIdxFileName;
    string infoFileName;
    FILE * diffIdxFile = nullptr;
    FILE * infoFile = nullptr;
    if (isNewFormat) {
        diffIdxFileName = dbDir + "/" + to_string(numOfFlush) + "_deltaIdx.mtbl";
        diffIdxFile = fopen(diffIdxFileName.c_str(), "wb");
    } else {
        diffIdxFileName = dbDir + "/" + to_string(numOfFlush) + "_diffIdx";
        infoFileName = dbDir + "/" + to_string(numOfFlush) + "_info";
        diffIdxFile = fopen(diffIdxFileName.c_str(), "wb");
        infoFile = fopen(infoFileName.c_str(), "wb");
    }
    
    if (diffIdxFile == nullptr || (!isNewFormat && infoFile == nullptr)) {
        cout<<"Cannot open the file for writing target DB"<<endl;
        return;
    }

    numOfFlush++;

    size_t bufferSize = 1024 * 1024 * 32;
    uint16_t *deltaIdxBuffer = (uint16_t *)malloc(sizeof(uint16_t) * bufferSize); // 64MB
    TaxID * infoBuffer = nullptr;
    if (!isNewFormat) {
        infoBuffer = (TaxID *)malloc(sizeof(TaxID) * bufferSize); // 128MB
    }
    size_t localBufIdx = 0;
    size_t localInfoBufIdx = 0;
    Metamer prevMetamer;
    size_t write = 0;

    vector<Metamer> identicalMetamers;
    uint64_t currentMetamer;
    for (size_t i = 0; i < uniqKmerIdxRanges.size(); i ++) {
        size_t j = uniqKmerIdxRanges[i].first;
        while (j < uniqKmerIdxRanges[i].second) {
            identicalMetamers.clear();
            currentMetamer = kmerBuffer[uniqKmerIdx[j]].metamer.metamer;
            while (j < uniqKmerIdxRanges[i].second && 
                   currentMetamer == kmerBuffer[uniqKmerIdx[j]].metamer.metamer) {
                identicalMetamers.push_back(kmerBuffer[uniqKmerIdx[j]].metamer);
                j++;
            }
            sort(identicalMetamers.begin(), identicalMetamers.end(), compareMetamerID);
            for (size_t k = 0; k < identicalMetamers.size(); k++) {
                if (isNewFormat) {
                    getDeltaIdx(prevMetamer, identicalMetamers[k], diffIdxFile, deltaIdxBuffer, bufferSize, localBufIdx);                    
                } else {
                    writeInfo(reinterpret_cast<TaxID*>(&identicalMetamers[k].id), infoFile, infoBuffer, bufferSize, localInfoBufIdx);
                    getDiffIdx(prevMetamer.metamer, identicalMetamers[k].metamer, diffIdxFile, deltaIdxBuffer, bufferSize, localBufIdx);
                }
                prevMetamer = identicalMetamers[k];
                write++;               
            }
        }
    }
    flushKmerBuf(deltaIdxBuffer, diffIdxFile, localBufIdx);
    free(deltaIdxBuffer);
    fclose(diffIdxFile);
    if (!isNewFormat) {
        flushInfoBuf(infoBuffer, infoFile, localInfoBufIdx);
        free(infoBuffer);
        fclose(infoFile);
    }    
    cout<<"total k-mer count  : "<< kmerNum << endl;
    cout<<"Number of written k-mers: "<< write << endl;    
    kmerNum = 0;
}

void IndexCreator::writeTargetFilesAndSplits(
    TargetKmer * kmerBuffer,
    size_t & kmerNum,
    const size_t * uniqKmerIdx,
    size_t & uniqKmerCnt,
    const vector<pair<size_t, size_t>> & uniqKmerIdxRanges)
{
    string diffIdxFileName;
    string infoFileName;
    string splitFileName;
    FILE * diffIdxFile = nullptr;
    FILE * infoFile = nullptr;
    FILE * deltaIdxSplitFile = nullptr;
    if (isNewFormat) {
        diffIdxFileName = dbDir + "/deltaIdx.mtbl";
        splitFileName = dbDir + "/deltaIdxSplits.mtbl";
    } else {
        diffIdxFileName = dbDir + "/diffIdx";
        splitFileName = dbDir + "/split";
        infoFileName = dbDir + "/info";
        infoFile = fopen(infoFileName.c_str(), "wb");
    }
    diffIdxFile = fopen(diffIdxFileName.c_str(), "wb");
    deltaIdxSplitFile = fopen(splitFileName.c_str(), "wb");
    if (diffIdxFile == nullptr || deltaIdxSplitFile == nullptr || (!isNewFormat && infoFile == nullptr)) {
        cout << "Cannot open the file for writing target DB" << endl;
        return;
    }

    DeltaIdxOffset * offsetList = nullptr;
    DiffIdxSplit * splitList = nullptr;
    if (isNewFormat) {
        offsetList = new DeltaIdxOffset[par.splitNum];
        memset(offsetList, 0, sizeof(DeltaIdxOffset) * par.splitNum);
    } else {
        splitList = new DiffIdxSplit[par.splitNum];
        memset(splitList, 0, sizeof(DiffIdxSplit) * par.splitNum);
    }
    
    size_t splitWidth = uniqKmerCnt / par.splitNum;
    size_t remainder = uniqKmerCnt % par.splitNum;
    size_t splitCnt = 1;
    size_t start = 0;
    
    for (size_t i = 1; i < (size_t) par.splitNum; i++) {
        start = start + splitWidth;
        if (remainder > 0) {
            start++;
            remainder--;
        }
        size_t counter = 0;
        for (size_t j = 0; j < uniqKmerIdxRanges.size(); j++) {
            if (counter + (uniqKmerIdxRanges[j].second - uniqKmerIdxRanges[j].first) < start) {
                counter += uniqKmerIdxRanges[j].second - uniqKmerIdxRanges[j].first;
                continue;
            }
            bool found = false;
            for (size_t k = uniqKmerIdxRanges[j].first + start - counter; k + 1 < uniqKmerIdxRanges[j].second; k++) {
                if (AminoAcidPart(kmerBuffer[uniqKmerIdx[k]].metamer.metamer) 
                    != AminoAcidPart(kmerBuffer[uniqKmerIdx[k + 1]].metamer.metamer)) {
                    if (isNewFormat) {
                        offsetList[splitCnt++].metamer = kmerBuffer[uniqKmerIdx[k + 1]].metamer;
                    } else {
                        splitList[splitCnt++].ADkmer = kmerBuffer[uniqKmerIdx[k + 1]].metamer.metamer;
                    }
                    found = true;
                    break;
                }
            }
            if (!found) {
                if (isNewFormat) {
                    offsetList[splitCnt++].metamer = kmerBuffer[uniqKmerIdx[uniqKmerIdxRanges[j+1].first]].metamer;
                } else {
                    splitList[splitCnt++].ADkmer = kmerBuffer[uniqKmerIdx[uniqKmerIdxRanges[j+1].first]].metamer.metamer;
                }
                cout << "Split " << splitCnt << " at " << offsetList[splitCnt-1].metamer.metamer << endl;
            }
            break;
        }
    }

    numOfFlush++;
    size_t bufferSize = 1024 * 1024 * 32;
    uint16_t *deltaIdxBuffer = (uint16_t *)malloc(sizeof(uint16_t) * bufferSize); // 64MB
    TaxID * infoBuffer = nullptr;
    if (!isNewFormat) {
        infoBuffer = (TaxID *)malloc(sizeof(TaxID) * bufferSize); // 128MB
    }
    size_t localBufIdx = 0;
    size_t localInfoBufIdx = 0;
    Metamer prevMetamer;
    size_t splitIdx = 1;
    size_t totalDiffIdx = 0;
    size_t write = 0;

    vector<Metamer> identicalMetamers;
    uint64_t currentMetamer;

    cout << "Writing k-mers to disk" << endl;
    for (size_t i = 0; i < uniqKmerIdxRanges.size(); i ++) {
        size_t j = uniqKmerIdxRanges[i].first;
        while (j < uniqKmerIdxRanges[i].second) {
            identicalMetamers.clear();
            currentMetamer = kmerBuffer[uniqKmerIdx[j]].metamer.metamer;
            while (j < uniqKmerIdxRanges[i].second && 
                   currentMetamer == kmerBuffer[uniqKmerIdx[j]].metamer.metamer) {
                identicalMetamers.push_back(kmerBuffer[uniqKmerIdx[j]].metamer);
                j++;
            }
            // Sort the identicalMetamers using compareMetamer
            sort(identicalMetamers.begin(), identicalMetamers.end(), compareMetamerID);
            for (size_t k = 0; k < identicalMetamers.size(); k++) {
                if (isNewFormat) {
                    write++;
                    getDeltaIdx(prevMetamer, identicalMetamers[k], diffIdxFile, deltaIdxBuffer, bufferSize, localBufIdx, totalDiffIdx);
                    prevMetamer = identicalMetamers[k];
                    if ((splitIdx < splitCnt) && (prevMetamer.metamer == offsetList[splitIdx].metamer.metamer)) {
                        offsetList[splitIdx].metamer = prevMetamer;
                        offsetList[splitIdx].offset = totalDiffIdx;
                        splitIdx ++;
                    }
                } else {
                    writeInfo(reinterpret_cast<TaxID*>(&identicalMetamers[k].id), infoFile, infoBuffer, bufferSize, localInfoBufIdx);
                    write++;
                    getDiffIdx(prevMetamer.metamer, identicalMetamers[k].metamer, diffIdxFile, deltaIdxBuffer, bufferSize, localBufIdx, totalDiffIdx);
                    prevMetamer = identicalMetamers[k];
                    if((splitIdx < splitCnt) && (prevMetamer.metamer == splitList[splitIdx].ADkmer)){
                        splitList[splitIdx].diffIdxOffset = totalDiffIdx;
                        splitList[splitIdx].infoIdxOffset = write;
                        splitIdx ++;
                    }
                }
            }
        }
    }
    cout<<"total k-mer count  : "<< kmerNum << endl;
    cout<<"written k-mer count: "<< write << endl;

    flushKmerBuf(deltaIdxBuffer, diffIdxFile, localBufIdx);
    free(deltaIdxBuffer);
    if (isNewFormat) {
        fwrite(offsetList, sizeof(DeltaIdxOffset), par.splitNum, deltaIdxSplitFile);
        delete[] offsetList;
    } else {
        fwrite(splitList, sizeof(DiffIdxSplit), par.splitNum, deltaIdxSplitFile);
        delete[] splitList;
        flushInfoBuf(infoBuffer, infoFile, localInfoBufIdx);
        free(infoBuffer);
        fclose(infoFile);
    }
    fclose(deltaIdxSplitFile);
    fclose(diffIdxFile);
    kmerNum = 0;
    cout << "Finished writing k-mers to disk" << endl;
}

void IndexCreator::reduceRedundancy(Buffer<TargetKmer> & kmerBuffer,
                                    size_t * uniqKmerIdx,
                                    size_t & uniqueKmerCnt,
                                    vector<pair<size_t, size_t>> & uniqKmerIdxRanges,
                                    const LocalParameters & par) {
    // Find the first index of garbage k-mer (UINT64_MAX)
    for(size_t checkN = kmerBuffer.startIndexOfReserve - 1; checkN != 0; checkN--){
        if(kmerBuffer.buffer[checkN].metamer.metamer != UINT64_MAX){
            kmerBuffer.startIndexOfReserve = checkN + 1;
            break;
        }
    }

    // Find the first index of meaningful k-mer
    size_t startIdx = 0;
    for(size_t i = 0; i < kmerBuffer.startIndexOfReserve ; i++){
        if(kmerBuffer.buffer[i].spTaxId != 0){
            startIdx = i;
            break;
        }
    }

    cout << "Number of k-mers before redundancy reduction: " << kmerBuffer.startIndexOfReserve - startIdx << endl;

    // Make splits
    vector<Split> splits;
    size_t splitWidth = (kmerBuffer.startIndexOfReserve - startIdx) / par.threads;
    for (int i = 0; i < par.threads - 1; i++) {
        for (size_t j = startIdx + splitWidth; j + 1 < kmerBuffer.startIndexOfReserve; j++) {
            if (AminoAcidPart(kmerBuffer.buffer[j].metamer.metamer) != AminoAcidPart(kmerBuffer.buffer[j + 1].metamer.metamer)) {
                splits.emplace_back(startIdx, j);
                uniqKmerIdxRanges.emplace_back(pair<size_t, size_t>(startIdx, 0));
                startIdx = j + 1;
                break;
            }
        }
    }
    splits.emplace_back(startIdx, kmerBuffer.startIndexOfReserve - 1);
    uniqKmerIdxRanges.emplace_back(pair<size_t, size_t>(startIdx, 0));

    size_t * cntOfEachSplit = new size_t[splits.size()];
    for(size_t i = 0; i < splits.size(); i++) {
        cntOfEachSplit[i] = 0;
    }
#pragma omp parallel default(none), shared(kmerBuffer, cntOfEachSplit, splits, par, cout, uniqueKmerCnt, uniqKmerIdx, uniqKmerIdxRanges)
    {
        TargetKmer * lookingKmer;
        size_t lookingIndex;
        int endFlag;
        vector<TaxID> taxIds;
        size_t * tempUniqKmerIdx = new size_t[16 * 1024 * 1024];
        size_t tempUniqKmerCnt = 0;
#pragma omp for schedule(static, 1)
        for(size_t split = 0; split < splits.size(); split ++) {
            lookingKmer = & kmerBuffer.buffer[splits[split].offset];
            lookingIndex = splits[split].offset;
            endFlag = 0;
            for(size_t i = 1 + splits[split].offset; i < splits[split].end + 1 ; i++) {
                taxIds.clear();
                taxIds.push_back(lookingKmer->metamer.id);
                // Scan redundancy
                while(lookingKmer->spTaxId == kmerBuffer.buffer[i].spTaxId &&
                      lookingKmer->metamer.metamer == kmerBuffer.buffer[i].metamer.metamer){
                    taxIds.push_back(kmerBuffer.buffer[i].metamer.id);
                    i++;
                    if(i == splits[split].end + 1){
                        endFlag = 1;
                        break;
                    }
                }
                if(taxIds.size() > 1){
                    lookingKmer->metamer.id = taxonomy->LCA(taxIds)->taxId;
                } else {
                    lookingKmer->metamer.id = taxIds[0];
                }

                if (tempUniqKmerCnt >= 16 * 1024 * 1024) {
                    memcpy(uniqKmerIdx + splits[split].offset, tempUniqKmerIdx, tempUniqKmerCnt * sizeof(size_t));
                    splits[split].offset += tempUniqKmerCnt;
                    tempUniqKmerCnt = 0;
                }
                tempUniqKmerIdx[tempUniqKmerCnt++] = lookingIndex;
                cntOfEachSplit[split]++;
                if(endFlag == 1) break;
                lookingKmer = & kmerBuffer.buffer[i];
                lookingIndex = i;
            }

            //For the end part
            if(!((kmerBuffer.buffer[splits[split].end - 1].metamer.metamer == kmerBuffer.buffer[splits[split].end].metamer.metamer) &&
                 (kmerBuffer.buffer[splits[split].end - 1].spTaxId == kmerBuffer.buffer[splits[split].end].spTaxId))){
                if (tempUniqKmerCnt >= 16 * 1024 * 1024) {
                    memcpy(uniqKmerIdx + splits[split].offset, tempUniqKmerIdx, tempUniqKmerCnt * sizeof(size_t));
                    splits[split].offset += tempUniqKmerCnt;
                    tempUniqKmerCnt = 0;
                }
                tempUniqKmerIdx[tempUniqKmerCnt++] = splits[split].end;
                cntOfEachSplit[split]++;
            }
            memcpy(uniqKmerIdx + splits[split].offset, tempUniqKmerIdx, tempUniqKmerCnt * sizeof(size_t));
            splits[split].offset += tempUniqKmerCnt;
            uniqKmerIdxRanges[split].second = splits[split].offset;
            __sync_fetch_and_add(&uniqueKmerCnt, cntOfEachSplit[split]); 
        }
        delete[] tempUniqKmerIdx;
    }
    delete[] cntOfEachSplit;
}

void IndexCreator::getDeltaIdx(const Metamer & previousMetamer,
                               const Metamer & currentMetamer,
                               FILE* handleKmerTable,
                               uint16_t * deltaIndexBuffer,
                               size_t bufferSize,
                               size_t & localBufIdx,
                               size_t & totalBufferIdx) {
    bitset<96> diff = Metamer::substract(currentMetamer, previousMetamer);                       
    uint16_t buffer[7];
    int idx = 5;
    buffer[6] = SET_END_FLAG(static_cast<uint16_t>((diff & bitset<96>(0x7FFF)).to_ulong()));
    diff >>= 15U;
    while (diff.any()) {
        uint16_t toWrite = GET_15_BITS(static_cast<uint16_t>((diff & bitset<96>(0x7FFF)).to_ulong()));
        diff >>= 15U;
        buffer[idx] = toWrite;
        idx--;
    }
    totalBufferIdx += 6 - idx;
    writeDiffIdx(deltaIndexBuffer, bufferSize, handleKmerTable, (buffer + idx + 1), (6 - idx), localBufIdx);
}

void IndexCreator::getDeltaIdx(const Metamer & previousMetamer,
                               const Metamer & currentMetamer,
                               FILE* handleKmerTable,
                               uint16_t * deltaIndexBuffer,
                               size_t bufferSize,
                               size_t & localBufIdx) {
    bitset<96> diff = Metamer::substract(currentMetamer, previousMetamer);                               
    uint16_t buffer[7];
    int idx = 5;
    buffer[6] = SET_END_FLAG(static_cast<uint16_t>((diff & bitset<96>(0x7FFF)).to_ulong()));
    diff >>= 15U;
    while (diff.any()) {
        uint16_t toWrite = GET_15_BITS(static_cast<uint16_t>((diff & bitset<96>(0x7FFF)).to_ulong()));
        diff >>= 15U;
        buffer[idx] = toWrite;
        idx--;
    }
    writeDiffIdx(deltaIndexBuffer, bufferSize, handleKmerTable, (buffer + idx + 1), (6 - idx), localBufIdx);
}

void IndexCreator::getDiffIdx(const uint64_t & lastKmer,
                              const uint64_t & entryToWrite,
                              FILE* handleKmerTable,
                              uint16_t *kmerBuf, 
                              size_t bufferSize, 
                              size_t & localBufIdx, 
                              size_t & totalBufferIdx) {
    uint64_t kmerdiff = entryToWrite - lastKmer;
    uint16_t buffer[5];
    int idx = 3;
    buffer[4] = SET_END_FLAG(GET_15_BITS(kmerdiff));
    kmerdiff >>= 15U;
    while (kmerdiff) {
        uint16_t toWrite = GET_15_BITS(kmerdiff);
        kmerdiff >>= 15U;
        buffer[idx] = toWrite;
        idx--;
    }
    totalBufferIdx += 4 - idx;
    writeDiffIdx(kmerBuf, bufferSize, handleKmerTable, (buffer + idx + 1), (4 - idx), localBufIdx);
}

void IndexCreator::getDiffIdx(const uint64_t & lastKmer,
                              const uint64_t & entryToWrite, 
                              FILE* handleKmerTable, 
                              uint16_t *kmerBuf,
                              size_t bufferSize, 
                              size_t & localBufIdx) {
    uint64_t kmerdiff = entryToWrite - lastKmer;
    uint16_t buffer[5];
    int idx = 3;
    buffer[4] = SET_END_FLAG(GET_15_BITS(kmerdiff));
    kmerdiff >>= 15U;
    while (kmerdiff) {
        uint16_t toWrite = GET_15_BITS(kmerdiff);
        kmerdiff >>= 15U;
        buffer[idx] = toWrite;
        idx--;
    }
    writeDiffIdx(kmerBuf, bufferSize, handleKmerTable, (buffer + idx + 1), (4 - idx), localBufIdx);
}

void IndexCreator::flushKmerBuf(uint16_t *buffer, FILE *handleKmerTable, size_t & localBufIdx ) {
    fwrite(buffer, sizeof(uint16_t), localBufIdx, handleKmerTable);
    localBufIdx = 0;
}

void IndexCreator::writeDiffIdx(uint16_t *buffer,
                                size_t bufferMaxSize,
                                FILE* handleKmerTable,
                                uint16_t *toWrite,
                                size_t size,
                                size_t & localBufIdx ) {
    if (localBufIdx + size >= bufferMaxSize) {
        flushKmerBuf(buffer, handleKmerTable, localBufIdx);
    }
    memcpy(buffer + localBufIdx, toWrite, sizeof(uint16_t) * size);
    localBufIdx += size;
}

void IndexCreator::writeInfo(TaxID * entryToWrite, FILE * infoFile, TaxID * infoBuffer, size_t bufferSize, size_t & infoBufferIdx) {
    if (infoBufferIdx >= bufferSize) {
        flushInfoBuf(infoBuffer, infoFile, infoBufferIdx);
    }
    memcpy(infoBuffer + infoBufferIdx, entryToWrite, sizeof(TaxID));
    infoBufferIdx++;
}

void IndexCreator::flushInfoBuf(TaxID * buffer, FILE * infoFile, size_t & localBufIdx) {
    fwrite(buffer, sizeof(TaxID), localBufIdx, infoFile);
    localBufIdx = 0;
}

int IndexCreator::getNumOfFlush() {return numOfFlush;}

inline bool IndexCreator::compareForDiffIdx(const TargetKmer & a, const TargetKmer & b){
    if (a.metamer.metamer != b.metamer.metamer) {
        return a.metamer.metamer < b.metamer.metamer;
    }

    if (a.spTaxId != b.spTaxId) {
        return a.spTaxId < b.spTaxId;
    }

    return a.metamer.id < b.metamer.id;
}

inline bool IndexCreator::compareMetamerID(const Metamer & a, const Metamer & b) {
    // if (a.metamer != b.metamer) {
    //     return a.metamer < b.metamer;
    // }
    return a.id < b.id;
}

void IndexCreator::load_assacc2taxid(const string & mappingFile, unordered_map<string, int> & assacc2taxid){
    string key, value;
    ifstream map;
    map.open(mappingFile);
    if(map.is_open()){
        while(getline(map,key,'\t')){
            getline(map, value, '\n');
            assacc2taxid[key] = stoi(value);
            if(key[2] == 'F'){
                key[2] = 'A';
                assacc2taxid[key] = stoi(value);
            }
        }
    } else{
        cout<<"Cannot open file for mappig from assemlby accession to tax ID"<<endl;
    }
    map.close();
}

<<<<<<< HEAD
size_t IndexCreator::fillTargetKmerBuffer(TargetKmerBuffer &kmerBuffer,
=======
size_t IndexCreator::fillTargetKmerBuffer(Buffer<TargetKmer> &kmerBuffer,
>>>>>>> 631b1a51
                                          std::vector<std::atomic<bool>> & batchChecker,
                                          size_t &processedBatchCnt,
                                          const LocalParameters &par) {
    std::atomic<int> hasOverflow{0};
#pragma omp parallel default(none), shared(kmerBuffer, batchChecker, processedBatchCnt, hasOverflow, par, cout)
    {
        ProbabilityMatrix probMatrix(*subMat);
<<<<<<< HEAD
        SeqIterator seqIterator(par);
=======
        // ProdigalWrapper * prodigal = new ProdigalWrapper();
        SeqIterator seqIterator(par, *geneticCode);
>>>>>>> 631b1a51
        size_t posToWrite;
        size_t orfNum;
        vector<SequenceBlock> extendedORFs;
        priority_queue<uint64_t> standardList;
        priority_queue<uint64_t> currentList;
        size_t lengthOfTrainingSeq;
        char *reverseComplement;
        vector<uint64_t> intergenicKmers;
        vector<int> aaSeq;
        vector<string> cds;
        vector<string> nonCds;
        bool trained = false;
        size_t estimatedKmerCnt = 0;
#pragma omp for schedule(dynamic, 1)
        for (size_t batchIdx = 0; batchIdx < accessionBatches.size(); batchIdx ++) {
<<<<<<< HEAD
            if (hasOverflow.load(std::memory_order_acquire)) {
                continue; // Skip if overflow has already occurred
            }

            if (batchChecker[batchIdx].exchange(true, std::memory_order_acq_rel)) {
                continue; // Skip if this batch is already being processed
            }

=======
            if (hasOverflow.load(std::memory_order_acquire))
                continue;
            
            if (batchChecker[batchIdx].exchange(true, std::memory_order_acq_rel))
                continue; 
            
>>>>>>> 631b1a51
            intergenicKmers.clear();
            standardList = priority_queue<uint64_t>();

            // Estimate the number of k-mers to be extracted from current split
            size_t totalLength = 0;
            for (size_t p = 0; p < accessionBatches[batchIdx].lengths.size(); p++) {
                totalLength += accessionBatches[batchIdx].lengths[p];
            }
<<<<<<< HEAD
            size_t estimatedKmerCnt = (totalLength + totalLength / 5) / 3;
=======

            if (par.syncmer) {
                estimatedKmerCnt = static_cast<size_t>(
                    (totalLength * 1.3 / 3.0) / ((8 - par.smerLen + 1) / 2.0)
                );
            } else {
                estimatedKmerCnt = static_cast<size_t>(
                    (totalLength * 1.3) / 3.0
                );
            }
                
>>>>>>> 631b1a51
            ProdigalWrapper * prodigal = new ProdigalWrapper();
            trained = false;

            // Process current split if buffer has enough space.
            posToWrite = kmerBuffer.reserveMemory(estimatedKmerCnt);
<<<<<<< HEAD
            if (posToWrite + estimatedKmerCnt < kmerBuffer.bufferSize)
            {
                KSeqWrapper *kseq = KSeqFactory(fastaPaths[accessionBatches[batchIdx].whichFasta].c_str());
#ifndef NDEBUG
#pragma omp critical
                {
                    cout << fastaPaths[accessionBatches[batchIdx].whichFasta] << endl;
                }
#endif
                size_t seqCnt = 0;
                size_t idx = 0;
                while (kseq->ReadEntry())
                {
                    if (seqCnt == accessionBatches[batchIdx].orders[idx])
                    {
                        const KSeqWrapper::KSeqEntry &e = kseq->entry;
#ifndef NDEBUG
#pragma omp critical
                        {
                            cout << "Processing " << e.name.s << "\t"
                                 << e.sequence.l << "\t"
                                 << taxonomy->getOriginalTaxID(accessionBatches[batchIdx].speciesID) << "\t"
                                 << taxonomy->getOriginalTaxID(accessionBatches[batchIdx].taxIDs[idx]) << "\n";
                        }
#endif

                        // Mask low complexity regions
                        char *maskedSeq = nullptr;
                        if (par.maskMode)
                        {
                            maskedSeq = new char[e.sequence.l + 1]; // TODO: reuse the buffer
                            SeqIterator::maskLowComplexityRegions((unsigned char *)e.sequence.s, (unsigned char *)maskedSeq, probMatrix, par.maskProb, subMat);
                            maskedSeq[e.sequence.l] = '\0';
                        }
                        else
                        {
                            maskedSeq = e.sequence.s;
                        }

                        orfNum = 0;
                        extendedORFs.clear();
                        int tempCheck = 0;
                        if (cdsInfoMap.find(string(e.name.s)) != cdsInfoMap.end())
                        {
=======
            if (posToWrite + estimatedKmerCnt < kmerBuffer.bufferSize) {
                KSeqWrapper* kseq = KSeqFactory(fastaPaths[accessionBatches[batchIdx].whichFasta].c_str());
                size_t seqCnt = 0;
                size_t idx = 0;
                while (kseq->ReadEntry()) {
                    if (seqCnt == accessionBatches[batchIdx].orders[idx]) {
                        if (accessionBatches[batchIdx].taxIDs[idx] == 0) {
                            #pragma omp critical
                            {
                            accessionBatches[batchIdx].print();
                            exit(1);
                            }
                        }
                        const KSeqWrapper::KSeqEntry & e = kseq->entry;
                        // Mask low complexity regions
                        char *maskedSeq = nullptr;
                        if (par.maskMode) {
                            maskedSeq = new char[e.sequence.l + 1]; // TODO: reuse the buffer
                            SeqIterator::maskLowComplexityRegions(e.sequence.s, maskedSeq, probMatrix, par.maskProb, subMat);
                            maskedSeq[e.sequence.l] = '\0';
                        } else {
                            maskedSeq = e.sequence.s;
                        }

                        orfNum = 0;
                        extendedORFs.clear();
                        int tempCheck = 0;                            
                        if (cdsInfoMap.find(string(e.name.s)) != cdsInfoMap.end()) {
>>>>>>> 631b1a51
                            // Get CDS and non-CDS
                            cds.clear();
                            nonCds.clear();
                            seqIterator.devideToCdsAndNonCds(maskedSeq,
                                                             e.sequence.l,
                                                             cdsInfoMap[string(e.name.s)],
                                                             cds,
                                                             nonCds);

<<<<<<< HEAD
                            for (size_t cdsCnt = 0; cdsCnt < cds.size(); cdsCnt++)
                            {
                                seqIterator.translate(cds[cdsCnt], aaSeq);
                                tempCheck = seqIterator.fillBufferWithKmerFromBlock(
                                    cds[cdsCnt].c_str(),
                                    kmerBuffer,
                                    posToWrite,
                                    accessionBatches[batchIdx].taxIDs[idx],
                                    accessionBatches[batchIdx].speciesID,
                                    aaSeq);
                                if (tempCheck == -1)
                                {
                                    cout << "ERROR: Buffer overflow " << e.name.s << e.sequence.l << endl;
                                }
                            }

                            for (size_t nonCdsCnt = 0; nonCdsCnt < nonCds.size(); nonCdsCnt++)
                            {
                                seqIterator.translate(nonCds[nonCdsCnt], aaSeq);
                                tempCheck = seqIterator.fillBufferWithKmerFromBlock(
                                    nonCds[nonCdsCnt].c_str(),
                                    kmerBuffer,
                                    posToWrite,
                                    accessionBatches[batchIdx].taxIDs[idx],
                                    accessionBatches[batchIdx].speciesID,
                                    aaSeq);
                                if (tempCheck == -1)
                                {
                                    cout << "ERROR: Buffer overflow " << e.name.s << e.sequence.l << endl;
                                }
                            }
                        }
                        else
                        {
                            // USE PRODIGAL
                            if (!trained)
                            {
                                KSeqWrapper *training_seq = KSeqFactory(fastaPaths[accessionBatches[batchIdx].trainingSeqFasta].c_str());
                                size_t seqCnt = 0;
                                while (training_seq->ReadEntry())
                                {
                                    if (seqCnt == accessionBatches[batchIdx].trainingSeqIdx)
                                    {
=======
                            for (size_t cdsCnt = 0; cdsCnt < cds.size(); cdsCnt ++) {
                                seqIterator.translate(cds[cdsCnt], aaSeq);
                                if (!par.syncmer) {
                                    tempCheck = seqIterator.fillBufferWithKmerFromBlock(
                                                    cds[cdsCnt].c_str(),
                                                    kmerBuffer,
                                                    posToWrite,
                                                    accessionBatches[batchIdx].taxIDs[idx],
                                                    accessionBatches[batchIdx].speciesID,
                                                    aaSeq);
                                } else {
                                    tempCheck = seqIterator.extractTargetKmers(
                                                    cds[cdsCnt].c_str(),
                                                    kmerBuffer,
                                                    posToWrite,
                                                    accessionBatches[batchIdx].taxIDs[idx],
                                                    accessionBatches[batchIdx].speciesID,
                                                    {0, (int) cds[cdsCnt].length() - 1, 1});
                                }
                                if (tempCheck == -1) {
                                    cout << "ERROR: Buffer overflow " << e.name.s << e.sequence.l << endl;
                                }
                            }
                            for (size_t nonCdsCnt = 0; nonCdsCnt < nonCds.size(); nonCdsCnt ++) {
                                seqIterator.translate(nonCds[nonCdsCnt], aaSeq);
                                if (!par.syncmer) {
                                    tempCheck = seqIterator.fillBufferWithKmerFromBlock(
                                                    nonCds[nonCdsCnt].c_str(),
                                                    kmerBuffer,
                                                    posToWrite,
                                                    accessionBatches[batchIdx].taxIDs[idx],
                                                    accessionBatches[batchIdx].speciesID,
                                                    aaSeq);
                                } else {
                                    tempCheck = seqIterator.extractTargetKmers(
                                                    nonCds[nonCdsCnt].c_str(),
                                                    kmerBuffer,
                                                    posToWrite,
                                                    accessionBatches[batchIdx].taxIDs[idx],
                                                    accessionBatches[batchIdx].speciesID,
                                                    {0, (int) cds[nonCdsCnt].length() - 1, 1});
                                }
                                if (tempCheck == -1) {
                                    cout << "ERROR: Buffer overflow " << e.name.s << e.sequence.l << endl;
                                }
                            }
                        } else {
                            // USE PRODIGAL
                            if (!trained) {
                                KSeqWrapper* training_seq = KSeqFactory(fastaPaths[accessionBatches[batchIdx].trainingSeqFasta].c_str()); 
                                size_t seqCnt = 0;
                                while (training_seq->ReadEntry()) {
                                    if (seqCnt == accessionBatches[batchIdx].trainingSeqIdx) {
>>>>>>> 631b1a51
                                        break;
                                    }
                                    seqCnt++;
                                }
<<<<<<< HEAD

#ifndef NDEBUG
#pragma omp critical
                                {
                                    cout << "Training " << accessionBatches[batchIdx].speciesID << "\t" << training_seq->entry.name.s << "\t" << training_seq->entry.sequence.l << endl;
                                }
#endif

                                lengthOfTrainingSeq = training_seq->entry.sequence.l;
                                prodigal->is_meta = 0;
                                if (lengthOfTrainingSeq < 100'000)
                                {
                                    prodigal->is_meta = 1;
                                    prodigal->trainMeta((unsigned char *)training_seq->entry.sequence.s, training_seq->entry.sequence.l);
                                }
                                else
                                {
                                    prodigal->trainASpecies((unsigned char *)training_seq->entry.sequence.s, training_seq->entry.sequence.l);
                                }

                                // Generate intergenic 23-mer list. It is used to determine extension direction of intergenic sequences.
                                prodigal->getPredictedGenes((unsigned char *)training_seq->entry.sequence.s, training_seq->entry.sequence.l);
                                seqIterator.generateIntergenicKmerList(prodigal->genes, prodigal->nodes,
                                                                       prodigal->getNumberOfPredictedGenes(),
                                                                       intergenicKmers, training_seq->entry.sequence.s);

                                // Get min k-mer hash list for determining strandness
                                seqIterator.getMinHashList(standardList, training_seq->entry.sequence.s);
                                delete training_seq;
                                trained = true;
                            }

                            currentList = priority_queue<uint64_t>();
                            seqIterator.getMinHashList(currentList, e.sequence.s);

                            if (seqIterator.compareMinHashList(standardList, currentList, lengthOfTrainingSeq, e.sequence.l))
                            {
                                // Get extended ORFs
                                prodigal->getPredictedGenes((unsigned char *)e.sequence.s, e.sequence.l);
                                prodigal->removeCompletelyOverlappingGenes();
                                prodigal->getExtendedORFs(prodigal->finalGenes, prodigal->nodes, extendedORFs,
                                                          prodigal->fng, e.sequence.l,
                                                          orfNum, intergenicKmers, e.sequence.s);

                                // Get k-mers from extended ORFs
                                for (size_t orfCnt = 0; orfCnt < orfNum; orfCnt++)
                                {
                                    aaSeq.clear();
                                    seqIterator.translateBlock(maskedSeq, extendedORFs[orfCnt], aaSeq, e.sequence.l);
                                    tempCheck = seqIterator.fillBufferWithKmerFromBlock(
                                        extendedORFs[orfCnt],
                                        maskedSeq,
                                        kmerBuffer,
                                        posToWrite,
                                        accessionBatches[batchIdx].taxIDs[idx],
                                        accessionBatches[batchIdx].speciesID,
                                        aaSeq);
                                    if (tempCheck == -1)
                                    {
                                        cout << "ERROR: Buffer overflow " << e.name.s << e.sequence.l << endl;
                                    }
                                }
                            }
                            else
                            { // Reverse complement
                                reverseCompliment = seqIterator.reverseCompliment(e.sequence.s, e.sequence.l);

                                // Get extended ORFs
                                prodigal->getPredictedGenes((unsigned char *)reverseCompliment, e.sequence.l);
                                prodigal->removeCompletelyOverlappingGenes();
                                prodigal->getExtendedORFs(prodigal->finalGenes, prodigal->nodes, extendedORFs,
                                                          prodigal->fng, e.sequence.l,
                                                          orfNum, intergenicKmers, reverseCompliment);

                                // Get reverse masked sequence
                                if (par.maskMode)
                                {
                                    delete[] maskedSeq;
                                    maskedSeq = new char[e.sequence.l + 1];
                                    SeqIterator::maskLowComplexityRegions((unsigned char *)reverseCompliment, (unsigned char *)maskedSeq, probMatrix, par.maskProb, subMat);
                                    maskedSeq[e.sequence.l] = '\0';
                                }
                                else
                                {
                                    maskedSeq = reverseCompliment;
                                }

                                for (size_t orfCnt = 0; orfCnt < orfNum; orfCnt++)
                                {
                                    aaSeq.clear();
                                    seqIterator.translateBlock(maskedSeq, extendedORFs[orfCnt], aaSeq, e.sequence.l);
                                    tempCheck = seqIterator.fillBufferWithKmerFromBlock(
                                        extendedORFs[orfCnt],
                                        maskedSeq,
                                        kmerBuffer,
                                        posToWrite,
                                        accessionBatches[batchIdx].taxIDs[idx],
                                        accessionBatches[batchIdx].speciesID,
                                        aaSeq);
                                    if (tempCheck == -1)
                                    {
                                        cout << "ERROR: Buffer overflow " << e.name.s << e.sequence.l << endl;
                                    }
                                }
                                free(reverseCompliment);
                            }
                        }
                        idx++;
                        if (par.maskMode)
                        {
                            delete[] maskedSeq;
                        }
                        if (idx == accessionBatches[batchIdx].lengths.size())
                        {
                            break;
                        }
                    }
                    seqCnt++;
                }
                delete kseq;
                __sync_fetch_and_add(&processedBatchCnt, 1);
#pragma omp critical
                {
                    cout << processedBatchCnt << " batches processed out of " << accessionBatches.size() << endl;
                }
            }
            else
            {
                batchChecker[batchIdx].store(false, std::memory_order_release);
                hasOverflow.fetch_add(1, std::memory_order_relaxed);
                __sync_fetch_and_sub(&kmerBuffer.startIndexOfReserve, estimatedKmerCnt);
            }
=======
                                lengthOfTrainingSeq = training_seq->entry.sequence.l;
                                prodigal->is_meta = 0;
                                if (lengthOfTrainingSeq < 100'000 || 
                                    ((taxonomy->getEukaryotaTaxID() != 0) && 
                                     (taxonomy->IsAncestor(accessionBatches[batchIdx].speciesID, taxonomy->getEukaryotaTaxID()))
                                    )) {
                                    prodigal->is_meta = 1;
                                    prodigal->trainMeta(training_seq->entry.sequence.s);
                                } else {
                                    prodigal->trainASpecies(training_seq->entry.sequence.s);
                                }

                                // Generate intergenic 23-mer list. It is used to determine extension direction of intergenic sequences.
                                prodigal->getPredictedGenes(training_seq->entry.sequence.s);
                                seqIterator.generateIntergenicKmerList(prodigal->genes, prodigal->nodes,
                                                                       prodigal->getNumberOfPredictedGenes(),
                                                                       intergenicKmers, training_seq->entry.sequence.s);
                                // Get min k-mer hash list for determining strandness
                                seqIterator.getMinHashList(standardList, training_seq->entry.sequence.s);
                                delete training_seq;
                                trained = true;
                            }
                            currentList = priority_queue<uint64_t>();
                            seqIterator.getMinHashList(currentList, e.sequence.s);
                            if (seqIterator.compareMinHashList(standardList, currentList, lengthOfTrainingSeq, e.sequence.l)) {
                                // Get extended ORFs
                                prodigal->getPredictedGenes(e.sequence.s);
                                prodigal->removeCompletelyOverlappingGenes();
                                prodigal->getExtendedORFs(prodigal->finalGenes, prodigal->nodes, extendedORFs,
                                                             prodigal->fng, e.sequence.l,
                                                        orfNum, intergenicKmers, e.sequence.s);
                                // Get k-mers from extended ORFs
                                for (size_t orfCnt = 0; orfCnt < orfNum; orfCnt++) {
                                    tempCheck = seqIterator.extractTargetKmers(
                                                    maskedSeq,
                                                    kmerBuffer,
                                                    posToWrite,
                                                    accessionBatches[batchIdx].taxIDs[idx],
                                                    accessionBatches[batchIdx].speciesID,
                                                    extendedORFs[orfCnt]);
                                    if (tempCheck == -1) {
                                        cout << "ERROR: Buffer overflow " << e.name.s << e.sequence.l << endl;
                                    }
                                }
                            } else { // Reverse complement
                                reverseComplement = seqIterator.reverseComplement(e.sequence.s, e.sequence.l);
                                // Get extended ORFs
                                prodigal->getPredictedGenes(reverseComplement);
                                prodigal->removeCompletelyOverlappingGenes();
                                prodigal->getExtendedORFs(prodigal->finalGenes, prodigal->nodes, extendedORFs,
                                                                 prodigal->fng, e.sequence.l,
                                                            orfNum, intergenicKmers, reverseComplement);

                                // Get reverse masked sequence
                                if (par.maskMode) {
                                    delete[] maskedSeq;
                                    maskedSeq = new char[e.sequence.l + 1];
                                    SeqIterator::maskLowComplexityRegions(reverseComplement, maskedSeq, probMatrix, par.maskProb, subMat);
                                    maskedSeq[e.sequence.l] = '\0';
                                } else {
                                    maskedSeq = reverseComplement;
                                }

                                for (size_t orfCnt = 0; orfCnt < orfNum; orfCnt++) {
                                    tempCheck = seqIterator.extractTargetKmers(
                                                    maskedSeq,
                                                    kmerBuffer,
                                                    posToWrite,
                                                    accessionBatches[batchIdx].taxIDs[idx],
                                                    accessionBatches[batchIdx].speciesID,
                                                    extendedORFs[orfCnt]);
                                    if (tempCheck == -1) {
                                        cout << "ERROR: Buffer overflow " << e.name.s << e.sequence.l << endl;
                                    }
                                }
                                free(reverseComplement);  
                            }                            
                        }
                        idx++;
                        if (par.maskMode) {
                            delete[] maskedSeq;
                        }
                        if (idx == accessionBatches[batchIdx].lengths.size()) {
                            break;
                        }
                    }
                    seqCnt++;
                }
                delete kseq;
                __sync_fetch_and_add(&processedBatchCnt, 1);
                #pragma omp critical
                {
                    cout << processedBatchCnt << " batches processed out of " << accessionBatches.size() << endl;
                        // cout << fastaPaths[accessionBatches[batchIdx].whichFasta] << " processed\n";
                }
            } else {
                batchChecker[batchIdx].store(false, std::memory_order_release);
                hasOverflow.fetch_add(1, std::memory_order_relaxed);
                __sync_fetch_and_sub(&kmerBuffer.startIndexOfReserve, estimatedKmerCnt);
            }
>>>>>>> 631b1a51
            delete prodigal;   
        }
    }

    cout << "Before return: " << kmerBuffer.startIndexOfReserve << endl;
    return 0;
}

void IndexCreator::writeDbParameters() {
    FILE *handle = fopen(paramterFileName.c_str(), "w");
    if (handle == NULL) {
        Debug(Debug::ERROR) << "Could not open " << paramterFileName << " for writing\n";
        EXIT(EXIT_FAILURE);
    }
    fprintf(handle, "DB_name\t%s\n", par.dbName.c_str());
    fprintf(handle, "Creation_date\t%s\n", par.dbDate.c_str());
    fprintf(handle, "Metabuli commit used to create the DB\t%s\n", version);
    fprintf(handle, "Reduced_alphabet\t%d\n", par.reducedAA);
    // fprintf(handle, "Spaced_kmer_mask\t%s\n", spaceMask.c_str());
    fprintf(handle, "Accession_level\t%d\n", par.accessionLevel);
    fprintf(handle, "Mask_mode\t%d\n", par.maskMode);
    fprintf(handle, "Mask_prob\t%f\n", par.maskProb);
    fprintf(handle, "Skip_redundancy\t1\n");
    fprintf(handle, "Syncmer\t%d\n", par.syncmer);
    if (par.syncmer == 1) {
        fprintf(handle, "Syncmer_len\t%d\n", par.smerLen);
    }
    fclose(handle);
}

void IndexCreator::editTaxonomyDumpFiles(const vector<pair<string, pair<TaxID, TaxID>>> & newAcc2taxid) {
    // Load merged.dmp
    string mergedFileName = taxonomyDir + "/merged.dmp";
    std::ifstream ss(mergedFileName);
    if (ss.fail()) {
        Debug(Debug::ERROR) << "File " << mergedFileName << " not found!\n";
        EXIT(EXIT_FAILURE);
    }

    std::string line;
    unordered_map<int, int> mergedMap;
    while (std::getline(ss, line)) {
        std::vector<std::string> result = splitByDelimiter(line, "\t|\t", 2);
        if (result.size() != 2) {
            Debug(Debug::ERROR) << "Invalid name entry!\n";
            EXIT(EXIT_FAILURE);
        }
        mergedMap[atoi(result[0].c_str())] = atoi(result[1].c_str());
    }

    // Edit names.dmp
    string nameFileName = taxonomyDir + "/names.dmp";
    string newNameFileName = taxonomyDir + "/names.dmp.new";
    FileUtil::copyFile(nameFileName.c_str(), newNameFileName.c_str());
    FILE *nameFile = fopen(newNameFileName.c_str(), "a");
    if (nameFile == NULL) {
        Debug(Debug::ERROR) << "Could not open " << newNameFileName << " for writing\n";
        EXIT(EXIT_FAILURE);
    }

    for (size_t i = 0; i < newAcc2taxid.size() - 1; i++) {
        fprintf(nameFile, "%d\t|\t%s\t|\t\t|\tscientific name\t|\n", newAcc2taxid[i].second.second, newAcc2taxid[i].first.c_str());
    }
    fprintf(nameFile, "%d\t|\t%s\t|\t\t|\tscientific name\t|", newAcc2taxid.back().second.second, newAcc2taxid.back().first.c_str());
    fclose(nameFile);

    // Edit nodes.dmp
    string nodeFileName = taxonomyDir + "/nodes.dmp";
    string newNodeFileName = taxonomyDir + "/nodes.dmp.new";
    FileUtil::copyFile(nodeFileName.c_str(), newNodeFileName.c_str());
    FILE *nodeFile = fopen(newNodeFileName.c_str(), "a");
    if (nodeFile == NULL) {
        Debug(Debug::ERROR) << "Could not open " << newNodeFileName << " for writing\n";
        EXIT(EXIT_FAILURE);
    }

    for (size_t i = 0; i < newAcc2taxid.size() - 1; i++) {
        // Check if the parent taxon is merged
        if (mergedMap.find(newAcc2taxid[i].second.first) != mergedMap.end()) { // merged
            fprintf(nodeFile, "%d\t|\t%d\t|\t\t|\tscientific name\t|\t\t|\t\t|\t\t|\t\t|\t\t|\t\t|\t\t|\n", newAcc2taxid[i].second.second, mergedMap[newAcc2taxid[i].second.first]);
        } else {
            fprintf(nodeFile, "%d\t|\t%d\t|\t\t|\tscientific name\t|\t\t|\t\t|\t\t|\t\t|\t\t|\t\t|\t\t|\n", newAcc2taxid[i].second.second, newAcc2taxid[i].second.first);
        }
        // fprintf(nodeFile, "%d\t|\t%d\t|\t\t|\tscientific name\t|\t\t|\t\t|\t\t|\t\t|\t\t|\t\t|\t\t|\n", newAcc2taxid[i].second.second, taxonomy->taxonNode(newAcc2taxid[i].second.first)->taxId);
    }
    // Check if the parent taxon is merged
    if (mergedMap.find(newAcc2taxid.back().second.first) != mergedMap.end()) { // merged
        fprintf(nodeFile, "%d\t|\t%d\t|\t\t|\tscientific name\t|\t\t|\t\t|\t\t|\t\t|\t\t|\t\t|\t\t|", newAcc2taxid.back().second.second, mergedMap[newAcc2taxid.back().second.first]);
    } else {
        fprintf(nodeFile, "%d\t|\t%d\t|\t\t|\tscientific name\t|\t\t|\t\t|\t\t|\t\t|\t\t|\t\t|\t\t|", newAcc2taxid.back().second.second, newAcc2taxid.back().second.first);
    }
    fclose(nodeFile);
}

TaxID IndexCreator::getMaxTaxID() {
    // Check nodes.dmp
    string nodeFileName = taxonomyDir + "/nodes.dmp";
    std::ifstream ss(nodeFileName);
    if (ss.fail()) {
        Debug(Debug::ERROR) << "File " << nodeFileName << " not found!\n";
        EXIT(EXIT_FAILURE);
    }

    std::string line;
    TaxID maxTaxID = 0;
    while (std::getline(ss, line)) {
        std::vector<std::string> result = splitByDelimiter(line, "\t|\t", 2);
        if (result.size() != 2) {
            Debug(Debug::ERROR) << "Invalid name entry!\n";
            EXIT(EXIT_FAILURE);
        }
        maxTaxID = std::max(maxTaxID, (TaxID) atoi(result[0].c_str()));
    }
    ss.close();

    // Check names.dmp
    string nameFileName = taxonomyDir + "/names.dmp";
    ss = std::ifstream(nameFileName);
    if (ss.fail()) {
        Debug(Debug::ERROR) << "File " << nameFileName << " not found!\n";
        EXIT(EXIT_FAILURE);
    }

    while (std::getline(ss, line)) {
        std::vector<std::string> result = splitByDelimiter(line, "\t|\t", 2);
        if (result.size() != 2) {
            Debug(Debug::ERROR) << "Invalid name entry!\n";
            EXIT(EXIT_FAILURE);
        }
        maxTaxID = std::max(maxTaxID, (TaxID) atoi(result[0].c_str()));
    }
    ss.close();

    return maxTaxID;
}


void IndexCreator::loadCdsInfo(const string & cdsInfoFileList) {
    uint32_t prtId = 1;
    ifstream cdsInfoList(cdsInfoFileList);
    if (!cdsInfoList.is_open()) {
        Debug(Debug::ERROR) << "Could not open " << cdsInfoFileList << " for reading\n";
        EXIT(EXIT_FAILURE);
    }

    string cdsInfoFile;
    while (getline(cdsInfoList, cdsInfoFile)) {
        if (!FileUtil::fileExists(cdsInfoFile.c_str())) {
            Debug(Debug::ERROR) << "Could not open " << cdsInfoFile << " for reading\n";
            EXIT(EXIT_FAILURE);
        }
        KSeqWrapper* kseq = KSeqFactory(cdsInfoFileList.c_str());
        while (kseq->ReadEntry()) {
            const KSeqWrapper::KSeqEntry & e = kseq->entry;
            string ename = e.name.s;
            size_t start = ename.find('|') + 1;
            size_t end = ename.find('.', start);
            string accession = ename.substr(start, end - start + 2);
            int frame = 1;
            string comment = e.comment.s;
            while (true) {
                start = comment.find('[', end) + 1;
                end = comment.find(']', start);
                if (start == string::npos) { break;}
                size_t equalPos = comment.find('=', start);
                string feature = comment.substr(start, equalPos - start);
                string value = comment.substr(equalPos + 1, end - equalPos - 1);
                if (feature == "pseudo") {
                    break;
                } else if (feature == "protein" && value == "hypothetical protein") {
                    break;
                } else if (feature == "frame") {
                    frame = stoi(value);
                } else if (feature == "protein_id") {
                    cdsInfoMap[accession].emplace_back(CDSinfo(prtId++, frame));
                } else if (feature == "location") {
                    size_t complementPos = value.find('c');
                    bool isComplement = (complementPos != string::npos);
                    if (isComplement) {
                        cdsInfoMap[accession].back().isComplement = true;
                        value = value.substr(complementPos + 11, value.size() - complementPos - 12);
                    } else {
                        cdsInfoMap[accession].back().isComplement = false;
                    }
                    size_t joinPos = value.find('j');
                    if (joinPos != string::npos) {
                        value = value.substr(joinPos + 5, value.size() - joinPos - 6);
                    }                
                    size_t commaPos = value.find(',');
                    size_t dotPos;
                    string locationBegin, locationEnd;
                    while (commaPos != string::npos) {
                        dotPos = value.find('.');
                        if (dotPos > commaPos) {
                            locationBegin = value.substr(0, commaPos);
                            locationEnd = value.substr(0, commaPos);
                        } else {
                            locationBegin = value.substr(0, dotPos);
                            locationEnd = value.substr(dotPos + 2, commaPos - dotPos - 2);
                        }
                        if (locationBegin[0] == '<') {
                            locationBegin = locationBegin.substr(1, locationBegin.size() - 1);
                        }
                        if (locationEnd[0] == '>') {
                            locationEnd = locationEnd.substr(1, locationEnd.size() - 1);
                        }
                        cdsInfoMap[accession].back().loc.emplace_back(stoi(locationBegin), stoi(locationEnd));
                        value = value.substr(commaPos + 1, value.size() - commaPos - 1);
                        commaPos = value.find(',');
                    }
                    dotPos = value.find('.');
                    if (dotPos == string::npos) {
                        locationBegin = value;
                        locationEnd = value;
                    } else {
                        locationBegin = value.substr(0, dotPos);
                        locationEnd = value.substr(dotPos + 2, commaPos - dotPos - 2);
                    }
                    // cout << value << endl;
                    // cout << locationBegin << endl;
                    // cout << locationEnd << endl;
                    if (locationBegin[0] == '<') {
                        locationBegin = locationBegin.substr(1, locationBegin.size() - 1);
                    }
                    if (locationEnd[0] == '>') {
                        locationEnd = locationEnd.substr(1, locationEnd.size() - 1);
                    }
                    cdsInfoMap[accession].back().loc.emplace_back(stoi(locationBegin), stoi(locationEnd));

                    if (frame != 1) {
                        if (!isComplement) {
                            cdsInfoMap[accession].back().loc[0].first += frame - 1;
                        } else {
                            cdsInfoMap[accession].back().loc.back().second -= frame - 1;
                        }
                    }
                    break;
                }
            }
        }
        delete kseq;
    }
}

void IndexCreator::loadMergedTaxIds(const std::string &mergedFile, unordered_map<TaxID, TaxID> & old2new) {
    std::ifstream ss(mergedFile);
    if (ss.fail()) {
        cout << "File " << mergedFile << " not found!\n";
        EXIT(EXIT_FAILURE);
    }

    std::string line;
    while (std::getline(ss, line)) {
        std::vector<std::string> result = splitByDelimiter(line, "\t|\t", 2);
        if (result.size() != 2) {
            Debug(Debug::ERROR) << "Invalid name entry!\n";
            EXIT(EXIT_FAILURE);
        }
        TaxID oldId = (TaxID) atoi(result[0].c_str());
        TaxID newId = (TaxID) atoi(result[1].c_str());
        old2new[oldId] = newId;
    }
}<|MERGE_RESOLUTION|>--- conflicted
+++ resolved
@@ -978,11 +978,254 @@
     map.close();
 }
 
-<<<<<<< HEAD
-size_t IndexCreator::fillTargetKmerBuffer(TargetKmerBuffer &kmerBuffer,
-=======
+// size_t IndexCreator::fillTargetKmerBuffer(Buffer<TargetKmer> &kmerBuffer,
+//                                           std::vector<std::atomic<bool>> & batchChecker,
+//                                           size_t &processedBatchCnt,
+//                                           const LocalParameters &par) {
+//     std::atomic<int> hasOverflow{0};
+// #pragma omp parallel default(none), shared(kmerBuffer, batchChecker, processedBatchCnt, hasOverflow, par, cout)
+//     {
+//         ProbabilityMatrix probMatrix(*subMat);
+//         // ProdigalWrapper * prodigal = new ProdigalWrapper();
+//         SeqIterator seqIterator(par, *geneticCode);
+//         size_t posToWrite;
+//         size_t orfNum;
+//         vector<SequenceBlock> extendedORFs;
+//         priority_queue<uint64_t> standardList;
+//         priority_queue<uint64_t> currentList;
+//         size_t lengthOfTrainingSeq;
+//         char *reverseComplement;
+//         vector<uint64_t> intergenicKmers;
+//         vector<int> aaSeq;
+//         vector<string> cds;
+//         vector<string> nonCds;
+//         bool trained = false;
+//         size_t estimatedKmerCnt = 0;
+// #pragma omp for schedule(dynamic, 1)
+//         for (size_t batchIdx = 0; batchIdx < accessionBatches.size(); batchIdx ++) {
+//             if (hasOverflow.load(std::memory_order_acquire))
+//                 continue;
+            
+//             if (batchChecker[batchIdx].exchange(true, std::memory_order_acq_rel))
+//                 continue; 
+            
+//             intergenicKmers.clear();
+//             standardList = priority_queue<uint64_t>();
+
+//             // Estimate the number of k-mers to be extracted from current split
+//             size_t totalLength = 0;
+//             for (size_t p = 0; p < accessionBatches[batchIdx].lengths.size(); p++) {
+//                 totalLength += accessionBatches[batchIdx].lengths[p];
+//             }
+
+//             if (par.syncmer) {
+//                 estimatedKmerCnt = static_cast<size_t>(
+//                     (totalLength * 1.3 / 3.0) / ((8 - par.smerLen + 1) / 2.0)
+//                 );
+//             } else {
+//                 estimatedKmerCnt = static_cast<size_t>(
+//                     (totalLength * 1.3) / 3.0
+//                 );
+//             }
+                
+//             ProdigalWrapper * prodigal = new ProdigalWrapper();
+//             trained = false;
+
+//             // Process current split if buffer has enough space.
+//             posToWrite = kmerBuffer.reserveMemory(estimatedKmerCnt);
+//             if (posToWrite + estimatedKmerCnt < kmerBuffer.bufferSize) {
+//                 KSeqWrapper* kseq = KSeqFactory(fastaPaths[accessionBatches[batchIdx].whichFasta].c_str());
+//                 size_t seqCnt = 0;
+//                 size_t idx = 0;
+//                 while (kseq->ReadEntry()) {
+//                     if (seqCnt == accessionBatches[batchIdx].orders[idx]) {
+//                         if (accessionBatches[batchIdx].taxIDs[idx] == 0) {
+//                             #pragma omp critical
+//                             {
+//                             accessionBatches[batchIdx].print();
+//                             exit(1);
+//                             }
+//                         }
+//                         const KSeqWrapper::KSeqEntry & e = kseq->entry;
+//                         // Mask low complexity regions
+//                         char *maskedSeq = nullptr;
+//                         if (par.maskMode) {
+//                             maskedSeq = new char[e.sequence.l + 1]; // TODO: reuse the buffer
+//                             SeqIterator::maskLowComplexityRegions((unsigned char *) e.sequence.s, (unsigned char *) maskedSeq, probMatrix, par.maskProb, subMat);
+//                             maskedSeq[e.sequence.l] = '\0';
+//                         } else {
+//                             maskedSeq = e.sequence.s;
+//                         }
+
+//                             orfNum = 0;
+//                             extendedORFs.clear();
+//                             int tempCheck = 0;                            
+//                             if (cdsInfoMap.find(string(e.name.s)) != cdsInfoMap.end()) {
+//                                 // Get CDS and non-CDS
+//                                 cds.clear();
+//                                 nonCds.clear();
+//                                 seqIterator.devideToCdsAndNonCds(maskedSeq,
+//                                                                  e.sequence.l,
+//                                                                  cdsInfoMap[string(e.name.s)],
+//                                                                  cds,
+//                                                                  nonCds);
+    
+//                                 for (size_t cdsCnt = 0; cdsCnt < cds.size(); cdsCnt ++) {
+//                                     seqIterator.translate(cds[cdsCnt], aaSeq);
+//                                     tempCheck = seqIterator.fillBufferWithKmerFromBlock(
+//                                                     cds[cdsCnt].c_str(),
+//                                                     kmerBuffer,
+//                                                     posToWrite,
+//                                                     accessionBatches[batchIdx].taxIDs[idx],
+//                                                     accessionBatches[batchIdx].speciesID,
+//                                                     aaSeq);
+//                                     if (tempCheck == -1) {
+//                                         cout << "ERROR: Buffer overflow " << e.name.s << e.sequence.l << endl;
+//                                     }
+//                                 }
+
+//                                 for (size_t nonCdsCnt = 0; nonCdsCnt < nonCds.size(); nonCdsCnt ++) {
+//                                     seqIterator.translate(nonCds[nonCdsCnt], aaSeq);
+//                                     tempCheck = seqIterator.fillBufferWithKmerFromBlock(
+//                                                     nonCds[nonCdsCnt].c_str(),
+//                                                     kmerBuffer,
+//                                                     posToWrite,
+//                                                     accessionBatches[batchIdx].taxIDs[idx],
+//                                                     accessionBatches[batchIdx].speciesID,
+//                                                     aaSeq);
+//                                     if (tempCheck == -1) {
+//                                         cout << "ERROR: Buffer overflow " << e.name.s << e.sequence.l << endl;
+//                                     }
+//                                 }
+//                             } else {
+//                                 // USE PRODIGAL
+//                                 if (!trained) {
+//                                     KSeqWrapper* training_seq = KSeqFactory(fastaPaths[accessionBatches[batchIdx].trainingSeqFasta].c_str()); 
+//                                     size_t seqCnt = 0;
+//                                     while (training_seq->ReadEntry()) {
+//                                         if (seqCnt == accessionBatches[batchIdx].trainingSeqIdx) {
+//                                             break;
+//                                         }
+//                                         seqCnt++;
+//                                     }
+//                                     // #pragma omp critical
+//                                     // {
+//                                     //     cout << "Training " << accessionBatches[batchIdx].speciesID << "\t" << training_seq->entry.name.s << "\t" << training_seq->entry.sequence.l << endl;
+//                                     // }
+//                                     lengthOfTrainingSeq = training_seq->entry.sequence.l;
+//                                     prodigal->is_meta = 0;
+//                                     if (lengthOfTrainingSeq < 100'000) {
+//                                         prodigal->is_meta = 1;
+//                                         prodigal->trainMeta((unsigned char *) training_seq->entry.sequence.s, training_seq->entry.sequence.l);
+//                                     } else {
+//                                         prodigal->trainASpecies((unsigned char *) training_seq->entry.sequence.s, training_seq->entry.sequence.l);
+//                                     }
+
+//                                     // Generate intergenic 23-mer list. It is used to determine extension direction of intergenic sequences.
+//                                     prodigal->getPredictedGenes((unsigned char *) training_seq->entry.sequence.s, training_seq->entry.sequence.l);
+//                                     seqIterator.generateIntergenicKmerList(prodigal->genes, prodigal->nodes,
+//                                                                            prodigal->getNumberOfPredictedGenes(),
+//                                                                            intergenicKmers, training_seq->entry.sequence.s);
+
+//                                     // Get min k-mer hash list for determining strandness
+//                                     seqIterator.getMinHashList(standardList, training_seq->entry.sequence.s);
+//                                     delete training_seq;
+//                                     trained = true;
+//                                 }
+
+//                                 currentList = priority_queue<uint64_t>();
+//                                 seqIterator.getMinHashList(currentList, e.sequence.s);
+
+//                                 if (seqIterator.compareMinHashList(standardList, currentList, lengthOfTrainingSeq, e.sequence.l)) {
+//                                     // Get extended ORFs
+//                                     prodigal->getPredictedGenes((unsigned char *) e.sequence.s, e.sequence.l);
+//                                     prodigal->removeCompletelyOverlappingGenes();
+//                                     prodigal->getExtendedORFs(prodigal->finalGenes, prodigal->nodes, extendedORFs,
+//                                                                  prodigal->fng, e.sequence.l,
+//                                                             orfNum, intergenicKmers, e.sequence.s);
+
+//                                     // Get k-mers from extended ORFs
+//                                     for (size_t orfCnt = 0; orfCnt < orfNum; orfCnt++) {
+//                                         aaSeq.clear();
+//                                         seqIterator.translateBlock(maskedSeq, extendedORFs[orfCnt], aaSeq, e.sequence.l);
+//                                         tempCheck = seqIterator.fillBufferWithKmerFromBlock(
+//                                                 extendedORFs[orfCnt],
+//                                                 maskedSeq,
+//                                                 kmerBuffer,
+//                                                 posToWrite,
+//                                                 accessionBatches[batchIdx].taxIDs[idx],
+//                                                 accessionBatches[batchIdx].speciesID,
+//                                                 aaSeq);
+//                                         if (tempCheck == -1) {
+//                                             cout << "ERROR: Buffer overflow " << e.name.s << e.sequence.l << endl;
+//                                         }
+//                                     }
+//                                 } else { // Reverse complement
+//                                     reverseCompliment = seqIterator.reverseCompliment(e.sequence.s, e.sequence.l);
+
+//                                     // Get extended ORFs
+//                                     prodigal->getPredictedGenes((unsigned char *) reverseCompliment, e.sequence.l);
+//                                     prodigal->removeCompletelyOverlappingGenes();
+//                                     prodigal->getExtendedORFs(prodigal->finalGenes, prodigal->nodes, extendedORFs,
+//                                                                      prodigal->fng, e.sequence.l,
+//                                                                 orfNum, intergenicKmers, reverseCompliment);
+
+//                                 // Get reverse masked sequence
+//                                 if (par.maskMode) {
+//                                     delete[] maskedSeq;
+//                                     maskedSeq = new char[e.sequence.l + 1];
+//                                     SeqIterator::maskLowComplexityRegions((unsigned char *) reverseComplement, (unsigned char *) maskedSeq, probMatrix, par.maskProb, subMat);
+//                                     maskedSeq[e.sequence.l] = '\0';
+//                                 } else {
+//                                     maskedSeq = reverseComplement;
+//                                 }
+
+//                                 for (size_t orfCnt = 0; orfCnt < orfNum; orfCnt++) {
+//                                     tempCheck = seqIterator.extractTargetKmers(
+//                                                     maskedSeq,
+//                                                     kmerBuffer,
+//                                                     posToWrite,
+//                                                     accessionBatches[batchIdx].taxIDs[idx],
+//                                                     accessionBatches[batchIdx].speciesID,
+//                                                     extendedORFs[orfCnt]);
+//                                     if (tempCheck == -1) {
+//                                         cout << "ERROR: Buffer overflow " << e.name.s << e.sequence.l << endl;
+//                                     }
+//                                 }
+//                                 free(reverseComplement);  
+//                             }                            
+//                         }
+//                         idx++;
+//                         if (par.maskMode) {
+//                             delete[] maskedSeq;
+//                         }
+//                         if (idx == accessionBatches[batchIdx].lengths.size()) {
+//                             break;
+//                         }
+//                     }
+//                     seqCnt++;
+//                 }
+//                 delete kseq;
+//                 __sync_fetch_and_add(&processedBatchCnt, 1);
+//                 #pragma omp critical
+//                 {
+//                     cout << processedBatchCnt << " batches processed out of " << accessionBatches.size() << endl;
+//                         // cout << fastaPaths[accessionBatches[batchIdx].whichFasta] << " processed\n";
+//                 }
+//             } else {
+//                 batchChecker[batchIdx].store(false, std::memory_order_release);
+//                 hasOverflow.fetch_add(1, std::memory_order_relaxed);
+//                 __sync_fetch_and_sub(&kmerBuffer.startIndexOfReserve, estimatedKmerCnt);
+//             }
+//             delete prodigal;   
+//         }
+//     }
+
+//     cout << "Before return: " << kmerBuffer.startIndexOfReserve << endl;
+//     return 0;
+// }
+
 size_t IndexCreator::fillTargetKmerBuffer(Buffer<TargetKmer> &kmerBuffer,
->>>>>>> 631b1a51
                                           std::vector<std::atomic<bool>> & batchChecker,
                                           size_t &processedBatchCnt,
                                           const LocalParameters &par) {
@@ -990,12 +1233,8 @@
 #pragma omp parallel default(none), shared(kmerBuffer, batchChecker, processedBatchCnt, hasOverflow, par, cout)
     {
         ProbabilityMatrix probMatrix(*subMat);
-<<<<<<< HEAD
-        SeqIterator seqIterator(par);
-=======
         // ProdigalWrapper * prodigal = new ProdigalWrapper();
         SeqIterator seqIterator(par, *geneticCode);
->>>>>>> 631b1a51
         size_t posToWrite;
         size_t orfNum;
         vector<SequenceBlock> extendedORFs;
@@ -1011,23 +1250,12 @@
         size_t estimatedKmerCnt = 0;
 #pragma omp for schedule(dynamic, 1)
         for (size_t batchIdx = 0; batchIdx < accessionBatches.size(); batchIdx ++) {
-<<<<<<< HEAD
-            if (hasOverflow.load(std::memory_order_acquire)) {
-                continue; // Skip if overflow has already occurred
-            }
-
-            if (batchChecker[batchIdx].exchange(true, std::memory_order_acq_rel)) {
-                continue; // Skip if this batch is already being processed
-            }
-
-=======
             if (hasOverflow.load(std::memory_order_acquire))
                 continue;
             
             if (batchChecker[batchIdx].exchange(true, std::memory_order_acq_rel))
                 continue; 
             
->>>>>>> 631b1a51
             intergenicKmers.clear();
             standardList = priority_queue<uint64_t>();
 
@@ -1036,9 +1264,6 @@
             for (size_t p = 0; p < accessionBatches[batchIdx].lengths.size(); p++) {
                 totalLength += accessionBatches[batchIdx].lengths[p];
             }
-<<<<<<< HEAD
-            size_t estimatedKmerCnt = (totalLength + totalLength / 5) / 3;
-=======
 
             if (par.syncmer) {
                 estimatedKmerCnt = static_cast<size_t>(
@@ -1050,58 +1275,11 @@
                 );
             }
                 
->>>>>>> 631b1a51
             ProdigalWrapper * prodigal = new ProdigalWrapper();
             trained = false;
 
             // Process current split if buffer has enough space.
             posToWrite = kmerBuffer.reserveMemory(estimatedKmerCnt);
-<<<<<<< HEAD
-            if (posToWrite + estimatedKmerCnt < kmerBuffer.bufferSize)
-            {
-                KSeqWrapper *kseq = KSeqFactory(fastaPaths[accessionBatches[batchIdx].whichFasta].c_str());
-#ifndef NDEBUG
-#pragma omp critical
-                {
-                    cout << fastaPaths[accessionBatches[batchIdx].whichFasta] << endl;
-                }
-#endif
-                size_t seqCnt = 0;
-                size_t idx = 0;
-                while (kseq->ReadEntry())
-                {
-                    if (seqCnt == accessionBatches[batchIdx].orders[idx])
-                    {
-                        const KSeqWrapper::KSeqEntry &e = kseq->entry;
-#ifndef NDEBUG
-#pragma omp critical
-                        {
-                            cout << "Processing " << e.name.s << "\t"
-                                 << e.sequence.l << "\t"
-                                 << taxonomy->getOriginalTaxID(accessionBatches[batchIdx].speciesID) << "\t"
-                                 << taxonomy->getOriginalTaxID(accessionBatches[batchIdx].taxIDs[idx]) << "\n";
-                        }
-#endif
-
-                        // Mask low complexity regions
-                        char *maskedSeq = nullptr;
-                        if (par.maskMode)
-                        {
-                            maskedSeq = new char[e.sequence.l + 1]; // TODO: reuse the buffer
-                            SeqIterator::maskLowComplexityRegions((unsigned char *)e.sequence.s, (unsigned char *)maskedSeq, probMatrix, par.maskProb, subMat);
-                            maskedSeq[e.sequence.l] = '\0';
-                        }
-                        else
-                        {
-                            maskedSeq = e.sequence.s;
-                        }
-
-                        orfNum = 0;
-                        extendedORFs.clear();
-                        int tempCheck = 0;
-                        if (cdsInfoMap.find(string(e.name.s)) != cdsInfoMap.end())
-                        {
-=======
             if (posToWrite + estimatedKmerCnt < kmerBuffer.bufferSize) {
                 KSeqWrapper* kseq = KSeqFactory(fastaPaths[accessionBatches[batchIdx].whichFasta].c_str());
                 size_t seqCnt = 0;
@@ -1120,7 +1298,7 @@
                         char *maskedSeq = nullptr;
                         if (par.maskMode) {
                             maskedSeq = new char[e.sequence.l + 1]; // TODO: reuse the buffer
-                            SeqIterator::maskLowComplexityRegions(e.sequence.s, maskedSeq, probMatrix, par.maskProb, subMat);
+                            SeqIterator::maskLowComplexityRegions((unsigned char *) e.sequence.s, (unsigned char *) maskedSeq, probMatrix, par.maskProb, subMat);
                             maskedSeq[e.sequence.l] = '\0';
                         } else {
                             maskedSeq = e.sequence.s;
@@ -1130,7 +1308,6 @@
                         extendedORFs.clear();
                         int tempCheck = 0;                            
                         if (cdsInfoMap.find(string(e.name.s)) != cdsInfoMap.end()) {
->>>>>>> 631b1a51
                             // Get CDS and non-CDS
                             cds.clear();
                             nonCds.clear();
@@ -1140,51 +1317,6 @@
                                                              cds,
                                                              nonCds);
 
-<<<<<<< HEAD
-                            for (size_t cdsCnt = 0; cdsCnt < cds.size(); cdsCnt++)
-                            {
-                                seqIterator.translate(cds[cdsCnt], aaSeq);
-                                tempCheck = seqIterator.fillBufferWithKmerFromBlock(
-                                    cds[cdsCnt].c_str(),
-                                    kmerBuffer,
-                                    posToWrite,
-                                    accessionBatches[batchIdx].taxIDs[idx],
-                                    accessionBatches[batchIdx].speciesID,
-                                    aaSeq);
-                                if (tempCheck == -1)
-                                {
-                                    cout << "ERROR: Buffer overflow " << e.name.s << e.sequence.l << endl;
-                                }
-                            }
-
-                            for (size_t nonCdsCnt = 0; nonCdsCnt < nonCds.size(); nonCdsCnt++)
-                            {
-                                seqIterator.translate(nonCds[nonCdsCnt], aaSeq);
-                                tempCheck = seqIterator.fillBufferWithKmerFromBlock(
-                                    nonCds[nonCdsCnt].c_str(),
-                                    kmerBuffer,
-                                    posToWrite,
-                                    accessionBatches[batchIdx].taxIDs[idx],
-                                    accessionBatches[batchIdx].speciesID,
-                                    aaSeq);
-                                if (tempCheck == -1)
-                                {
-                                    cout << "ERROR: Buffer overflow " << e.name.s << e.sequence.l << endl;
-                                }
-                            }
-                        }
-                        else
-                        {
-                            // USE PRODIGAL
-                            if (!trained)
-                            {
-                                KSeqWrapper *training_seq = KSeqFactory(fastaPaths[accessionBatches[batchIdx].trainingSeqFasta].c_str());
-                                size_t seqCnt = 0;
-                                while (training_seq->ReadEntry())
-                                {
-                                    if (seqCnt == accessionBatches[batchIdx].trainingSeqIdx)
-                                    {
-=======
                             for (size_t cdsCnt = 0; cdsCnt < cds.size(); cdsCnt ++) {
                                 seqIterator.translate(cds[cdsCnt], aaSeq);
                                 if (!par.syncmer) {
@@ -1238,145 +1370,10 @@
                                 size_t seqCnt = 0;
                                 while (training_seq->ReadEntry()) {
                                     if (seqCnt == accessionBatches[batchIdx].trainingSeqIdx) {
->>>>>>> 631b1a51
                                         break;
                                     }
                                     seqCnt++;
                                 }
-<<<<<<< HEAD
-
-#ifndef NDEBUG
-#pragma omp critical
-                                {
-                                    cout << "Training " << accessionBatches[batchIdx].speciesID << "\t" << training_seq->entry.name.s << "\t" << training_seq->entry.sequence.l << endl;
-                                }
-#endif
-
-                                lengthOfTrainingSeq = training_seq->entry.sequence.l;
-                                prodigal->is_meta = 0;
-                                if (lengthOfTrainingSeq < 100'000)
-                                {
-                                    prodigal->is_meta = 1;
-                                    prodigal->trainMeta((unsigned char *)training_seq->entry.sequence.s, training_seq->entry.sequence.l);
-                                }
-                                else
-                                {
-                                    prodigal->trainASpecies((unsigned char *)training_seq->entry.sequence.s, training_seq->entry.sequence.l);
-                                }
-
-                                // Generate intergenic 23-mer list. It is used to determine extension direction of intergenic sequences.
-                                prodigal->getPredictedGenes((unsigned char *)training_seq->entry.sequence.s, training_seq->entry.sequence.l);
-                                seqIterator.generateIntergenicKmerList(prodigal->genes, prodigal->nodes,
-                                                                       prodigal->getNumberOfPredictedGenes(),
-                                                                       intergenicKmers, training_seq->entry.sequence.s);
-
-                                // Get min k-mer hash list for determining strandness
-                                seqIterator.getMinHashList(standardList, training_seq->entry.sequence.s);
-                                delete training_seq;
-                                trained = true;
-                            }
-
-                            currentList = priority_queue<uint64_t>();
-                            seqIterator.getMinHashList(currentList, e.sequence.s);
-
-                            if (seqIterator.compareMinHashList(standardList, currentList, lengthOfTrainingSeq, e.sequence.l))
-                            {
-                                // Get extended ORFs
-                                prodigal->getPredictedGenes((unsigned char *)e.sequence.s, e.sequence.l);
-                                prodigal->removeCompletelyOverlappingGenes();
-                                prodigal->getExtendedORFs(prodigal->finalGenes, prodigal->nodes, extendedORFs,
-                                                          prodigal->fng, e.sequence.l,
-                                                          orfNum, intergenicKmers, e.sequence.s);
-
-                                // Get k-mers from extended ORFs
-                                for (size_t orfCnt = 0; orfCnt < orfNum; orfCnt++)
-                                {
-                                    aaSeq.clear();
-                                    seqIterator.translateBlock(maskedSeq, extendedORFs[orfCnt], aaSeq, e.sequence.l);
-                                    tempCheck = seqIterator.fillBufferWithKmerFromBlock(
-                                        extendedORFs[orfCnt],
-                                        maskedSeq,
-                                        kmerBuffer,
-                                        posToWrite,
-                                        accessionBatches[batchIdx].taxIDs[idx],
-                                        accessionBatches[batchIdx].speciesID,
-                                        aaSeq);
-                                    if (tempCheck == -1)
-                                    {
-                                        cout << "ERROR: Buffer overflow " << e.name.s << e.sequence.l << endl;
-                                    }
-                                }
-                            }
-                            else
-                            { // Reverse complement
-                                reverseCompliment = seqIterator.reverseCompliment(e.sequence.s, e.sequence.l);
-
-                                // Get extended ORFs
-                                prodigal->getPredictedGenes((unsigned char *)reverseCompliment, e.sequence.l);
-                                prodigal->removeCompletelyOverlappingGenes();
-                                prodigal->getExtendedORFs(prodigal->finalGenes, prodigal->nodes, extendedORFs,
-                                                          prodigal->fng, e.sequence.l,
-                                                          orfNum, intergenicKmers, reverseCompliment);
-
-                                // Get reverse masked sequence
-                                if (par.maskMode)
-                                {
-                                    delete[] maskedSeq;
-                                    maskedSeq = new char[e.sequence.l + 1];
-                                    SeqIterator::maskLowComplexityRegions((unsigned char *)reverseCompliment, (unsigned char *)maskedSeq, probMatrix, par.maskProb, subMat);
-                                    maskedSeq[e.sequence.l] = '\0';
-                                }
-                                else
-                                {
-                                    maskedSeq = reverseCompliment;
-                                }
-
-                                for (size_t orfCnt = 0; orfCnt < orfNum; orfCnt++)
-                                {
-                                    aaSeq.clear();
-                                    seqIterator.translateBlock(maskedSeq, extendedORFs[orfCnt], aaSeq, e.sequence.l);
-                                    tempCheck = seqIterator.fillBufferWithKmerFromBlock(
-                                        extendedORFs[orfCnt],
-                                        maskedSeq,
-                                        kmerBuffer,
-                                        posToWrite,
-                                        accessionBatches[batchIdx].taxIDs[idx],
-                                        accessionBatches[batchIdx].speciesID,
-                                        aaSeq);
-                                    if (tempCheck == -1)
-                                    {
-                                        cout << "ERROR: Buffer overflow " << e.name.s << e.sequence.l << endl;
-                                    }
-                                }
-                                free(reverseCompliment);
-                            }
-                        }
-                        idx++;
-                        if (par.maskMode)
-                        {
-                            delete[] maskedSeq;
-                        }
-                        if (idx == accessionBatches[batchIdx].lengths.size())
-                        {
-                            break;
-                        }
-                    }
-                    seqCnt++;
-                }
-                delete kseq;
-                __sync_fetch_and_add(&processedBatchCnt, 1);
-#pragma omp critical
-                {
-                    cout << processedBatchCnt << " batches processed out of " << accessionBatches.size() << endl;
-                }
-            }
-            else
-            {
-                batchChecker[batchIdx].store(false, std::memory_order_release);
-                hasOverflow.fetch_add(1, std::memory_order_relaxed);
-                __sync_fetch_and_sub(&kmerBuffer.startIndexOfReserve, estimatedKmerCnt);
-            }
-=======
                                 lengthOfTrainingSeq = training_seq->entry.sequence.l;
                                 prodigal->is_meta = 0;
                                 if (lengthOfTrainingSeq < 100'000 || 
@@ -1384,13 +1381,16 @@
                                      (taxonomy->IsAncestor(accessionBatches[batchIdx].speciesID, taxonomy->getEukaryotaTaxID()))
                                     )) {
                                     prodigal->is_meta = 1;
-                                    prodigal->trainMeta(training_seq->entry.sequence.s);
+                                    prodigal->trainMeta((unsigned char *) training_seq->entry.sequence.s, 
+                                                        training_seq->entry.sequence.l);
                                 } else {
-                                    prodigal->trainASpecies(training_seq->entry.sequence.s);
+                                    prodigal->trainASpecies((unsigned char *) training_seq->entry.sequence.s,
+                                                            training_seq->entry.sequence.l);
                                 }
 
                                 // Generate intergenic 23-mer list. It is used to determine extension direction of intergenic sequences.
-                                prodigal->getPredictedGenes(training_seq->entry.sequence.s);
+                                prodigal->getPredictedGenes((unsigned char *) training_seq->entry.sequence.s,
+                                                            training_seq->entry.sequence.l);
                                 seqIterator.generateIntergenicKmerList(prodigal->genes, prodigal->nodes,
                                                                        prodigal->getNumberOfPredictedGenes(),
                                                                        intergenicKmers, training_seq->entry.sequence.s);
@@ -1403,7 +1403,7 @@
                             seqIterator.getMinHashList(currentList, e.sequence.s);
                             if (seqIterator.compareMinHashList(standardList, currentList, lengthOfTrainingSeq, e.sequence.l)) {
                                 // Get extended ORFs
-                                prodigal->getPredictedGenes(e.sequence.s);
+                                prodigal->getPredictedGenes((unsigned char *) e.sequence.s, e.sequence.l);
                                 prodigal->removeCompletelyOverlappingGenes();
                                 prodigal->getExtendedORFs(prodigal->finalGenes, prodigal->nodes, extendedORFs,
                                                              prodigal->fng, e.sequence.l,
@@ -1424,7 +1424,7 @@
                             } else { // Reverse complement
                                 reverseComplement = seqIterator.reverseComplement(e.sequence.s, e.sequence.l);
                                 // Get extended ORFs
-                                prodigal->getPredictedGenes(reverseComplement);
+                                prodigal->getPredictedGenes((unsigned char *) reverseComplement, e.sequence.l);
                                 prodigal->removeCompletelyOverlappingGenes();
                                 prodigal->getExtendedORFs(prodigal->finalGenes, prodigal->nodes, extendedORFs,
                                                                  prodigal->fng, e.sequence.l,
@@ -1434,7 +1434,7 @@
                                 if (par.maskMode) {
                                     delete[] maskedSeq;
                                     maskedSeq = new char[e.sequence.l + 1];
-                                    SeqIterator::maskLowComplexityRegions(reverseComplement, maskedSeq, probMatrix, par.maskProb, subMat);
+                                    SeqIterator::maskLowComplexityRegions((unsigned char *) reverseComplement, (unsigned char *) maskedSeq, probMatrix, par.maskProb, subMat);
                                     maskedSeq[e.sequence.l] = '\0';
                                 } else {
                                     maskedSeq = reverseComplement;
@@ -1477,7 +1477,6 @@
                 hasOverflow.fetch_add(1, std::memory_order_relaxed);
                 __sync_fetch_and_sub(&kmerBuffer.startIndexOfReserve, estimatedKmerCnt);
             }
->>>>>>> 631b1a51
             delete prodigal;   
         }
     }
