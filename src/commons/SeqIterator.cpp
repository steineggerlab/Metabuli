--- conflicted
+++ resolved
@@ -7,24 +7,15 @@
 }
 SeqIterator::SeqIterator(const LocalParameters &par) {
     // Mask for spaced k-mer
-<<<<<<< HEAD
     size_t maskLen = kmerLen; // par.spaceMask.length();
-=======
-    kmerLength = 8;
-    size_t maskLen = 8; // par.spaceMask.length();
->>>>>>> 8c80a89c
     mask = new uint32_t[maskLen+1];
     mask_int = new int[maskLen+1];
     powers = new uint64_t[kmerLen + 2];
     spaceNum = 0;
     spaceNum_int = 0;
-<<<<<<< HEAD
     string spaceMask = string(kmerLen, '1'); // par.spaceMask;
     smerLen = par.smerLen;
     smerMask = (1u << (5 * smerLen)) - 1;
-=======
-    string spaceMask = "11111111"; // par.spaceMask;
->>>>>>> 8c80a89c
 
     for(size_t i = 0; i < maskLen; i++){
         mask[i] = spaceMask[i] - 48;
@@ -45,11 +36,7 @@
         bitsForCodon = 4;
         bitsFor8Codons = 32;
     }
-<<<<<<< HEAD
     for (int i = 0; i < kmerLen; i++) {
-=======
-    for (int i = 0; i < 8; i++) {
->>>>>>> 8c80a89c
         powers[i] = pow;
         pow *= numOfAlphabets;
     }
