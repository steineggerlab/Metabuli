--- conflicted
+++ resolved
@@ -7,16 +7,6 @@
 }
 
 SeqIterator::SeqIterator(const LocalParameters &par) {
-<<<<<<< HEAD
-    onlyAA = par.onlyAA;
-    if (onlyAA)
-        kmerLen = kmerLengthAA;
-    else   
-        kmerLen = kmerLength;
-
-
-=======
->>>>>>> f6491e04
     // Mask for spaced k-mer
     size_t maskLen = kmerLen; // par.spaceMask.length();
     mask = new uint32_t[maskLen+1];
@@ -51,438 +41,10 @@
         powers[i] = pow;
         pow *= numOfAlphabets;
     }
-<<<<<<< HEAD
-
-    // Codon table
-    if (par.reducedAA == 0) {
-        // A
-        nuc2aa[3][1][0] = 0; nuc2aa[3][1][1] = 0; nuc2aa[3][1][2] = 0 ; nuc2aa[3][1][3] = 0;
-        // R
-        nuc2aa[1][3][0] = 1; nuc2aa[1][3][1] = 1; nuc2aa[1][3][2] = 1 ; nuc2aa[1][3][3] = 1; nuc2aa[0][3][0] = 1; nuc2aa[0][3][3] = 1;
-        // N
-        nuc2aa[0][0][2] = 2; nuc2aa[0][0][1] = 2;
-        // D
-        nuc2aa[3][0][2] = 3; nuc2aa[3][0][1] = 3;
-        // C
-        nuc2aa[2][3][2] = 4; nuc2aa[2][3][1] = 4;
-        // Q
-        nuc2aa[1][0][0] = 5; nuc2aa[1][0][3] = 5;
-        // E
-        nuc2aa[3][0][0] = 6; nuc2aa[3][0][3] = 6;
-        // G
-        nuc2aa[3][3][0] = 7; nuc2aa[3][3][1] = 7; nuc2aa[3][3][2] = 7; nuc2aa[3][3][3] =7;
-        // H
-        nuc2aa[1][0][2] = 8; nuc2aa[1][0][1] = 8;
-        // I
-        nuc2aa[0][2][2] = 9; nuc2aa[0][2][1] = 9; nuc2aa[0][2][0] = 9;
-        // L
-        nuc2aa[2][2][0] = 10; nuc2aa[2][2][3] = 10; nuc2aa[1][2][0] = 10; nuc2aa[1][2][1] = 10;nuc2aa[1][2][2] = 10; nuc2aa[1][2][3] =10 ;
-        // K
-        nuc2aa[0][0][0] = 11; nuc2aa[0][0][3] = 11;
-        // M
-        nuc2aa[0][2][3] = 12;
-        // F
-        nuc2aa[2][2][2] = 13; nuc2aa[2][2][1] = 13;
-        // P
-        nuc2aa[1][1][0] = 14; nuc2aa[1][1][1] = 14; nuc2aa[1][1][2] = 14; nuc2aa[1][1][3] = 14;
-        // S
-        nuc2aa[2][1][0] = 15; nuc2aa[2][1][1] = 15; nuc2aa[2][1][2] = 15; nuc2aa[2][1][3] = 15; nuc2aa[0][3][2] = 15; nuc2aa[0][3][1] = 15;
-        // T
-        nuc2aa[0][1][0] = 16; nuc2aa[0][1][1] = 16; nuc2aa[0][1][2] = 16; nuc2aa[0][1][3] = 16;
-        // W
-        nuc2aa[2][3][3] = 17;
-        // Y
-        nuc2aa[2][0][2] = 18; nuc2aa[2][0][1] = 18;
-        // V
-        nuc2aa[3][2][0] = 19; nuc2aa[3][2][1] = 19; nuc2aa[3][2][2] = 19; nuc2aa[3][2][3] = 19;
-        // Stop
-        nuc2aa[2][0][0] = 20; nuc2aa[2][3][0] = 20; nuc2aa[2][0][3] = 20;
-
-        // triplet code with N's
-        for(int i = 0; i < 8; i++){
-            for(int j = 0; j < 8; j++){
-                nuc2aa[7][i][j] = -1;
-                nuc2aa[i][7][j] = -1;
-                nuc2aa[i][j][7] = -1;
-            }
-        }
-
-        // For encoding DNA information in k-mer
-        for(int i =0; i < 4 ; i++){
-            for(int i2 = 0; i2 < 4 ; i2++){
-                nuc2num[i][i2][0] = 0;
-                nuc2num[i][i2][1] = 1;
-                nuc2num[i][i2][2] = 2;
-                nuc2num[i][i2][3] = 3;
-            }
-        }
-        // for Arg
-        nuc2num[0][3][3] = 4;
-        nuc2num[0][3][0] = 5;
-        // for Leu
-        nuc2num[2][2][3] = 4;
-        nuc2num[2][2][0] = 5;
-        // for Ser
-        nuc2num[0][3][2] = 6;
-        nuc2num[0][3][1] = 7;
-        // for stop codon
-        nuc2num[2][3][0] = 5;
-    }
-        // Using 15 alphabets for amino acid, one for stop codon.
-        // FYW, ML, IV, QE
-    else if (par.reducedAA == 1) {
-        // Codon table
-        // A
-        nuc2aa[3][1][0] = 0;
-        nuc2aa[3][1][1] = 0;
-        nuc2aa[3][1][2] = 0;
-        nuc2aa[3][1][3] = 0;
-        // R
-        nuc2aa[1][3][0] = 1;
-        nuc2aa[1][3][1] = 1;
-        nuc2aa[1][3][2] = 1;
-        nuc2aa[1][3][3] = 1;
-        nuc2aa[0][3][0] = 1;
-        nuc2aa[0][3][3] = 1;
-        // N
-        nuc2aa[0][0][2] = 2;
-        nuc2aa[0][0][1] = 2;
-        // D
-        nuc2aa[3][0][2] = 3;
-        nuc2aa[3][0][1] = 3;
-        // C
-        nuc2aa[2][3][2] = 4;
-        nuc2aa[2][3][1] = 4;
-        // QE
-        nuc2aa[1][0][0] = 5;
-        nuc2aa[1][0][3] = 5;
-        nuc2aa[3][0][0] = 5;
-        nuc2aa[3][0][3] = 5;
-        // G
-        nuc2aa[3][3][0] = 6;
-        nuc2aa[3][3][1] = 6;
-        nuc2aa[3][3][2] = 6;
-        nuc2aa[3][3][3] = 6;
-        // H
-        nuc2aa[1][0][2] = 7;
-        nuc2aa[1][0][1] = 7;
-        // IV
-        nuc2aa[0][2][2] = 8;
-        nuc2aa[0][2][1] = 8;
-        nuc2aa[0][2][0] = 8;
-        nuc2aa[3][2][0] = 8;
-        nuc2aa[3][2][1] = 8;
-        nuc2aa[3][2][2] = 8;
-        nuc2aa[3][2][3] = 8;
-        // ML
-        nuc2aa[2][2][0] = 9;
-        nuc2aa[2][2][3] = 9;
-        nuc2aa[1][2][0] = 9;
-        nuc2aa[1][2][1] = 9;
-        nuc2aa[1][2][2] = 9;
-        nuc2aa[1][2][3] = 9;
-        nuc2aa[0][2][3] = 9;
-        // K
-        nuc2aa[0][0][0] = 10;
-        nuc2aa[0][0][3] = 10;
-        // FYW
-        nuc2aa[2][2][2] = 11;
-        nuc2aa[2][2][1] = 11;
-        nuc2aa[2][0][2] = 11;
-        nuc2aa[2][0][1] = 11;
-        nuc2aa[2][3][3] = 11;
-        // P
-        nuc2aa[1][1][0] = 12;
-        nuc2aa[1][1][1] = 12;
-        nuc2aa[1][1][2] = 12;
-        nuc2aa[1][1][3] = 12;
-        // S
-        nuc2aa[2][1][0] = 13;
-        nuc2aa[2][1][1] = 13;
-        nuc2aa[2][1][2] = 13;
-        nuc2aa[2][1][3] = 13;
-        nuc2aa[0][3][2] = 13;
-        nuc2aa[0][3][1] = 13;
-        // T
-        nuc2aa[0][1][0] = 14;
-        nuc2aa[0][1][1] = 14;
-        nuc2aa[0][1][2] = 14;
-        nuc2aa[0][1][3] = 14;
-        // Stop
-        nuc2aa[2][0][0] = 15;
-        nuc2aa[2][3][0] = 15;
-        nuc2aa[2][0][3] = 15;
-        // Triplet code with N's
-        for (int i = 0; i < 8; i++) {
-            for (int j = 0; j < 8; j++) {
-                nuc2aa[7][i][j] = -1;
-                nuc2aa[i][7][j] = -1;
-                nuc2aa[i][j][7] = -1;
-            }
-        }
-
-        // Codon encoding to store which DNA triplet code is used.
-        // This encoding is used for indexing hamming distance look-up table.
-        for (int i = 0; i < 4; i++) {
-            for (int i2 = 0; i2 < 4; i2++) {
-                nuc2num[i][i2][0] = 0;
-                nuc2num[i][i2][1] = 1;
-                nuc2num[i][i2][2] = 2;
-                nuc2num[i][i2][3] = 3;
-            }
-        }
-        // for Arg
-        nuc2num[0][3][3] = 7; //AGG
-        nuc2num[0][3][0] = 4; //AGA
-        // for Leu
-        nuc2num[2][2][3] = 7; //TTG
-        nuc2num[2][2][0] = 4; //TTA
-        nuc2num[0][2][3] = 8; //ATG
-        // for Ser
-        nuc2num[0][3][2] = 10; //AGT
-        nuc2num[0][3][1] = 9; //AGC
-        // for FYW
-        nuc2num[2][0][1] = 5;
-        nuc2num[2][0][2] = 6;
-        nuc2num[2][3][3] = 7;
-        // for IV
-        nuc2num[0][2][0] = 4;
-        nuc2num[0][2][1] = 5;
-        nuc2num[0][2][2] = 6;
-        // for QE
-        nuc2num[3][0][0] = 4; //GAA
-        nuc2num[3][0][3] = 7; //GAG
-        // for stop codon
-        nuc2num[2][3][0] = 4; //TGA
-    }
-}
-
-// It translates a DNA sequence to amino acid sequences with six frames
-void SeqIterator::sixFrameTranslation(const char *seq, int len, vector<int> *aaFrames) {
-    for (int i = 0; i < 6; i++) { aaFrames[i].clear(); }
-
-    size_t end = len - 1;
-    // Translate DNA to AA.
-    if (len % 3 == 2) {
-        for (int i = 0; i < len - 4; i = i + 3) {
-            aaFrames[0].push_back(nuc2aa[nuc2int(atcg[seq[i]])][nuc2int(atcg[seq[i + 1]])][nuc2int(atcg[seq[i + 2]])]);
-            aaFrames[1].push_back(
-                    nuc2aa[nuc2int(atcg[seq[i + 1]])][nuc2int(atcg[seq[i + 2]])][nuc2int(atcg[seq[i + 3]])]);
-            aaFrames[2].push_back(
-                    nuc2aa[nuc2int(atcg[seq[i + 2]])][nuc2int(atcg[seq[i + 3]])][nuc2int(atcg[seq[i + 4]])]);
-            aaFrames[3].push_back(
-                    nuc2aa[nuc2int(iRCT[atcg[seq[end - (i + 0)]]])][nuc2int(iRCT[atcg[seq[end - (i + 1)]]])][
-                            nuc2int(iRCT[atcg[seq[end - (i + 2)]]])]);
-            aaFrames[4].push_back(
-                    nuc2aa[nuc2int(iRCT[atcg[seq[end - (i + 1)]]])][nuc2int(iRCT[atcg[seq[end - (i + 2)]]])][
-                            nuc2int(iRCT[atcg[seq[end - (i + 3)]]])]);
-            aaFrames[5].push_back(
-                    nuc2aa[nuc2int(iRCT[atcg[seq[end - (i + 2)]]])][nuc2int(iRCT[atcg[seq[end - (i + 3)]]])][
-                            nuc2int(iRCT[atcg[seq[end - (i + 4)]]])]);
-        }
-    } else if (len % 3 == 1) {
-        for (int i = 0; i < len - 4; i = i + 3) {
-            aaFrames[0].push_back(nuc2aa[nuc2int(atcg[seq[i]])][nuc2int(atcg[seq[i + 1]])][nuc2int(atcg[seq[i + 2]])]);
-            aaFrames[1].push_back(
-                    nuc2aa[nuc2int(atcg[seq[i + 1]])][nuc2int(atcg[seq[i + 2]])][nuc2int(atcg[seq[i + 3]])]);
-            aaFrames[2].push_back(
-                    nuc2aa[nuc2int(atcg[seq[i + 2]])][nuc2int(atcg[seq[i + 3]])][nuc2int(atcg[seq[i + 4]])]);
-            aaFrames[3].push_back(
-                    nuc2aa[nuc2int(iRCT[atcg[seq[end - (i + 0) - 3]]])][nuc2int(iRCT[atcg[seq[end - (i + 1) - 3]]])][
-                            nuc2int(iRCT[atcg[seq[end - (i + 2) - 3]]])]);
-            aaFrames[4].push_back(
-                    nuc2aa[nuc2int(iRCT[atcg[seq[end - (i + 1) - 3]]])][nuc2int(iRCT[atcg[seq[end - (i + 2) - 3]]])][
-                            nuc2int(iRCT[atcg[seq[end - (i + 3) - 3]]])]);
-            aaFrames[5].push_back(
-                    nuc2aa[nuc2int(iRCT[atcg[seq[end - (i + 2)]]])][nuc2int(iRCT[atcg[seq[end - (i + 3)]]])][
-                            nuc2int(iRCT[atcg[seq[end - (i + 4)]]])]);
-        }
-    } else {
-        for (int i = 0; i < len - 4; i = i + 3) {
-            aaFrames[0].push_back(nuc2aa[nuc2int(atcg[seq[i]])][nuc2int(atcg[seq[i + 1]])][nuc2int(atcg[seq[i + 2]])]);
-            aaFrames[1].push_back(
-                    nuc2aa[nuc2int(atcg[seq[i + 1]])][nuc2int(atcg[seq[i + 2]])][nuc2int(atcg[seq[i + 3]])]);
-            aaFrames[2].push_back(
-                    nuc2aa[nuc2int(atcg[seq[i + 2]])][nuc2int(atcg[seq[i + 3]])][nuc2int(atcg[seq[i + 4]])]);
-            aaFrames[3].push_back(
-                    nuc2aa[nuc2int(iRCT[atcg[seq[end - (i + 0) - 3]]])][nuc2int(iRCT[atcg[seq[end - (i + 1) - 3]]])][
-                            nuc2int(iRCT[atcg[seq[end - (i + 2) - 3]]])]);
-            aaFrames[4].push_back(
-                    nuc2aa[nuc2int(iRCT[atcg[seq[end - (i + 1)]]])][nuc2int(iRCT[atcg[seq[end - (i + 2)]]])][
-                            nuc2int(iRCT[atcg[seq[end - (i + 3)]]])]);
-            aaFrames[5].push_back(
-                    nuc2aa[nuc2int(iRCT[atcg[seq[end - (i + 2)]]])][nuc2int(iRCT[atcg[seq[end - (i + 3)]]])][
-                            nuc2int(iRCT[atcg[seq[end - (i + 4)]]])]);
-        }
-    }
-}
-
-void SeqIterator::fillQueryKmerBuffer(
-    const char *seq,
-    int seqLen, 
-    Buffer<QueryKmer> &kmerBuffer, 
-    size_t &posToWrite, 
-    uint32_t seqID, 
-    vector<int> *aaFrames,
-    uint32_t offset) 
-    {
-    int forOrRev;
-    uint64_t tempKmer = 0;
-    int checkN;
-    for (uint8_t frame = 0; frame < 6; frame++) {
-        uint32_t len = aaFrames[frame].size();
-        forOrRev = frame / 3;
-        for (uint32_t kmerCnt = 0; kmerCnt < len - kmerLen - spaceNum + 1; kmerCnt++) {
-            // Convert amino acid 8-mer to an integer
-            tempKmer = 0;
-            checkN = 0;
-            for (uint32_t i = 0, j = 0; i < kmerLen + spaceNum; i++, j += mask[i]) { // j:0-7, i:0-11
-                if (-1 == aaFrames[frame][kmerCnt + i]) {
-                    checkN = 1;
-                    break;
-                }
-                tempKmer += aaFrames[frame][kmerCnt + i] * powers[j] * mask[i];
-            }
-
-            // Add DNA info
-            if (checkN == 1) {
-                kmerBuffer.buffer[posToWrite] = {UINT64_MAX, 0, 0, frame};
-            } else {
-                if (!onlyAA){
-                    addDNAInfo_QueryKmer(tempKmer, seq, forOrRev, kmerCnt, frame, seqLen);
-                }
-                if (forOrRev == 0) {
-                    kmerBuffer.buffer[posToWrite] = {tempKmer, seqID, (frame % 3) + (kmerCnt * 3) + offset, frame};
-                } else {
-                    if ((seqLen % 3 == 1 && (frame == 3 || frame == 4)) || (seqLen % 3 == 0 && frame == 3)) {
-                        kmerBuffer.buffer[posToWrite] = {tempKmer, seqID,
-                                                         seqLen - ((frame % 3) + (kmerCnt * 3)) - 24 + offset - 3,
-                                                         frame};
-                    } else {
-                        kmerBuffer.buffer[posToWrite] = {tempKmer, seqID,
-                                                         seqLen - ((frame % 3) + (kmerCnt * 3)) - 24 + offset, frame};
-                    }
-                }
-            }
-            posToWrite++;
-        }
-    }
-}
-
-void SeqIterator::fillQuerySyncmerBuffer(
-    const char *seq,
-    int seqLen, 
-    Buffer<QueryKmer> &kmerBuffer, 
-    size_t &posToWrite, 
-    uint32_t seqID, 
-    vector<int> *aaFrames,
-    uint32_t offset) 
-    {
-    int forOrRev;
-    uint64_t tempKmer = 0;
-    int checkN;
-    for (uint8_t frame = 0; frame < 6; frame++) {
-        uint32_t len = aaFrames[frame].size();
-        forOrRev = frame / 3;
-        for (uint32_t kmerCnt = 0; kmerCnt < len - kmerLen - spaceNum + 1; kmerCnt++) {
-            // Convert amino acid 8-mer to an integer
-            tempKmer = 0;
-            checkN = 0;
-
-            if (!isSyncmer(aaFrames[frame], kmerCnt, 8, smerLen)) {
-                kmerBuffer.buffer[posToWrite++] = {UINT64_MAX, 0, 0, frame};
-                continue;
-            }
-
-            for (uint32_t i = 0, j = 0; i < kmerLen + spaceNum; i++, j += mask[i]) { // j:0-7, i:0-11
-                if (-1 == aaFrames[frame][kmerCnt + i]) {
-                    checkN = 1;
-                    break;
-                }
-                tempKmer += aaFrames[frame][kmerCnt + i] * powers[j] * mask[i];
-            }
-
-            // Add DNA info
-            if (checkN == 1) {
-                kmerBuffer.buffer[posToWrite] = {UINT64_MAX, 0, 0, frame};
-            } else {
-                if (!onlyAA){
-                    addDNAInfo_QueryKmer(tempKmer, seq, forOrRev, kmerCnt, frame, seqLen);
-                }
-                if (forOrRev == 0) {
-                    kmerBuffer.buffer[posToWrite] = {tempKmer, seqID, (frame % 3) + (kmerCnt * 3) + offset, frame};
-                } else {
-                    if ((seqLen % 3 == 1 && (frame == 3 || frame == 4)) || (seqLen % 3 == 0 && frame == 3)) {
-                        kmerBuffer.buffer[posToWrite] = {tempKmer, seqID,
-                                                         seqLen - ((frame % 3) + (kmerCnt * 3)) - 24 + offset - 3,
-                                                         frame};
-                    } else {
-                        kmerBuffer.buffer[posToWrite] = {tempKmer, seqID,
-                                                         seqLen - ((frame % 3) + (kmerCnt * 3)) - 24 + offset, frame};
-                    }
-                }
-            }
-            // cout << kmerBuffer.buffer[posToWrite].info.frame << " " << kmerBuffer.buffer[posToWrite].info.pos << " ";
-            // printKmerInDNAsequence(tempKmer); cout << endl;
-            posToWrite++;
-        }
-    }
-}
-
-void
-SeqIterator::addDNAInfo_QueryKmer(uint64_t &kmer, const char *seq, int forOrRev, uint32_t kmerCnt, uint32_t frame,
-                                  int seqLen) {
-    uint32_t start = (frame % 3) + (kmerCnt * 3);
-    kmer <<= bitsFor8Codons;
-    size_t end = seqLen - 1;
-
-    if (forOrRev == 0) { // Forward
-        for (int i = 0, j = 0; i < kmerLen + spaceNum_int; i++, j += mask_int[i]) {
-            kmer |= (nuc2num[nuc2int(atcg[seq[start + i * 3]])][nuc2int(atcg[seq[start + i * 3 + 1]])][
-                    nuc2int(atcg[seq[start + i * 3 + 2]])] * mask[i]) << (j * bitsForCodon);
-        }
-    } else { // Reverse
-        if ((seqLen % 3 == 1 && (frame == 3 || frame == 4)) || (seqLen % 3 == 0 && frame == 3)) {
-            for (int i = 0, j = 0; i < kmerLen + spaceNum_int; i ++, j += mask_int[i]) {
-                kmer |= (nuc2num[nuc2int(iRCT[atcg[seq[end - (start + i*3) - 3]]])][
-                        nuc2int(iRCT[atcg[seq[end - (start + i*3 + 1) - 3]]])][
-                        nuc2int(iRCT[atcg[seq[end - (start + i*3 + 2) - 3]]])] * mask[i]) << (j * bitsForCodon);
-            }
-        } else {
-            for (int i = 0, j = 0; i < kmerLen + spaceNum_int; i ++, j += mask_int[i]) {
-                kmer |= (nuc2num[nuc2int(iRCT[atcg[seq[end - (start + i*3)]]])][
-                        nuc2int(iRCT[atcg[seq[end - (start + i*3 + 1)]]])][
-                        nuc2int(iRCT[atcg[seq[end - (start + i*3 + 2)]]])] * mask[i]) << (j * bitsForCodon);
-            }
-        }
-    }
-}
-
-bool SeqIterator::translateBlock(const char *seq, PredictedBlock block, vector<int> & aaSeq, size_t length) {
-    aaSeq.clear();
-    if(aaSeq.capacity() < length / 3 + 1) {
-        aaSeq.reserve(length / 3 + 1);
-    }
-    if (block.strand == 1) {
-        for (int i = block.start; i + 2 <= block.end; i = i + 3) {
-            aaSeq.push_back(nuc2aa[nuc2int(atcg[seq[i]])][nuc2int(atcg[seq[i + 1]])][nuc2int(atcg[seq[i + 2]])]);
-        }
-    } else {
-        for (int i = block.end; i >= (int) block.start + 2; i = i - 3) {
-            aaSeq.push_back(nuc2aa[nuc2int(iRCT[atcg[seq[i]]])][nuc2int(iRCT[atcg[seq[i - 1]]])][
-                                          nuc2int(iRCT[atcg[seq[i - 2]]])]);
-        }
-    }
-    return true;
-}
-
-string SeqIterator::reverseCompliment(string &read) const {
-=======
     dnaMask = (1ULL << bitsFor8Codons) - 1;
 }
 
 string SeqIterator::reverseComplement(string &read) const {
->>>>>>> f6491e04
     int len = read.length();
     string out;
     for (int i = 0; i < len; i++) {
@@ -501,139 +63,6 @@
     return revCom;
 }
 
-<<<<<<< HEAD
-// It extracts kmers from amino acid sequence with DNA information and fill the kmerBuffer with them.
-int SeqIterator::fillBufferWithKmerFromBlock(const char *seq,
-                                             Buffer<TargetKmer> &kmerBuffer,
-                                             size_t &posToWrite, 
-                                             int seqID, 
-                                             int taxIdAtRank, 
-                                             const vector<int> & aaSeq,
-                                             int blockStrand,
-                                             int blockStart,
-                                             int blockEnd) {
-    uint64_t tempKmer = 0;
-    int len = (int) aaSeq.size();
-    int checkN;
-    for (int kmerCnt = 0; kmerCnt < len - kmerLen - spaceNum_int + 1; kmerCnt++) {
-        tempKmer = 0;
-        checkN = 0;
-        for (uint32_t i = 0, j = 0; i < kmerLen + spaceNum; i++, j += mask[i]) {
-            if (-1 == aaSeq[kmerCnt + i]) {
-                checkN = 1;
-                break;
-            }
-            tempKmer += aaSeq[kmerCnt + i] * powers[j] * mask[i];
-        }
-        if (checkN == 1) {
-            kmerBuffer.buffer[posToWrite] = {UINT64_MAX, -1, 0};
-        } else {
-            addDNAInfo_TargetKmer(tempKmer, seq, kmerCnt, blockStrand, blockStart, blockEnd);
-            kmerBuffer.buffer[posToWrite] = {tempKmer, taxIdAtRank, seqID};
-        }
-        posToWrite++;
-    }
-    return 0;
-}
-
-int SeqIterator::fillBufferWithSyncmer(const char *seq,
-                                       Buffer<TargetKmer> &kmerBuffer,
-                                       size_t &posToWrite,
-                                       int seqID,
-                                       int taxIdAtRank,
-                                       const vector<int> & aaSeq,
-                                       int blockStrand,
-                                       int blockStart,
-                                       int blockEnd) {
-    uint64_t tempKmer = 0;
-    int len = (int) aaSeq.size();
-    int checkN;
-    for (int kmerCnt = 0; kmerCnt < len - kmerLen - spaceNum_int + 1; kmerCnt++) {
-        tempKmer = 0;
-        checkN = 0;
-
-        // Skip if not syncmer
-        if (!isSyncmer(aaSeq, kmerCnt, 8, smerLen)) {
-            continue;
-        }
-
-        for (uint32_t i = 0, j = 0; i < kmerLen + spaceNum; i++, j += mask[i]) {
-            if (-1 == aaSeq[kmerCnt + i]) {
-                checkN = 1;
-                break;
-            }
-            tempKmer += aaSeq[kmerCnt + i] * powers[j] * mask[i];
-        }
-        if (checkN == 1) {
-            kmerBuffer.buffer[posToWrite] = {UINT64_MAX, -1, 0};
-        } else {
-            addDNAInfo_TargetKmer(tempKmer, seq, kmerCnt, blockStrand, blockStart, blockEnd);
-            kmerBuffer.buffer[posToWrite] = {tempKmer, taxIdAtRank, seqID};
-        }
-        posToWrite++;
-    }
-    return 0;                                    
- }
-
-// It adds DNA information to kmers referring the original DNA sequence.
-// void SeqIterator::addDNAInfo_TargetKmer(uint64_t &kmer, const char *seq, int kmerCnt) {
-//     kmer <<= bitsFor8Codons;
-//     int start = kmerCnt * 3;
-//     for (int i = 0, j = 0; i < kmerLength + spaceNum_int; i ++, j += mask_int[i]) {
-//             kmer |= (nuc2num[nuc2int(atcg[seq[start + i*3]])][nuc2int(atcg[seq[start + i*3 + 1]])][
-//                     nuc2int(atcg[seq[start + i*3 + 2]])] * mask[i]) << (j * bitsForCodon);
-//     }
-// }
-
-// // It adds DNA information to kmers referring the original DNA sequence.
-// void SeqIterator::addDNAInfo_TargetKmer(uint64_t &kmer, const char *seq, const PredictedBlock &block, int kmerCnt) {
-//     kmer <<= bitsFor8Codons;
-//     if (block.strand == 1) {
-//         int start = block.start + (kmerCnt * 3);
-//         for (int i = 0, j = 0; i < kmerLength + spaceNum_int; i ++, j += mask_int[i]) {
-//             kmer |= (nuc2num[nuc2int(atcg[seq[start + i*3]])][nuc2int(atcg[seq[start + i*3 + 1]])][
-//                     nuc2int(atcg[seq[start + i*3 + 2]])] * mask[i]) << (j * bitsForCodon);
-//         }
-//     } else {
-//         int start = block.end - (kmerCnt * 3);
-//         for (int i = 0, j = 0; i < kmerLength + spaceNum_int; i++, j += mask_int[i]) {
-//             kmer |= (nuc2num[nuc2int(iRCT[atcg[seq[start - i*3]]])][nuc2int(iRCT[atcg[seq[start - i*3 - 1]]])][
-//                     nuc2int(iRCT[atcg[seq[start - i*3 - 2]]])] * mask[i]) << (j * bitsForCodon);
-//         }
-//     }
-// }
-
-void SeqIterator::addDNAInfo_TargetKmer(uint64_t & kmer, const char * seq, int kmerCnt, int strand = 0, int start = 0, int end = 0) {
-    kmer <<= bitsFor8Codons;
-    if (strand > -1) {
-        int startPos = start + (kmerCnt * 3);
-        for (int i = 0, j = 0; i < kmerLen + spaceNum_int; i ++, j += mask_int[i]) {
-            kmer |= (nuc2num[nuc2int(atcg[seq[startPos + i*3]])][nuc2int(atcg[seq[startPos + i*3 + 1]])][
-                    nuc2int(atcg[seq[startPos + i*3 + 2]])] * mask[i]) << (j * bitsForCodon);
-        }
-    } else {
-        int startPos = end - (kmerCnt * 3);
-        for (int i = 0, j = 0; i < kmerLen + spaceNum_int; i++, j += mask_int[i]) {
-            kmer |= (nuc2num[nuc2int(iRCT[atcg[seq[startPos - i*3]]])][nuc2int(iRCT[atcg[seq[startPos - i*3 - 1]]])][
-                    nuc2int(iRCT[atcg[seq[startPos - i*3 - 2]]])] * mask[i]) << (j * bitsForCodon);
-        }
-    }
-
-}
-
-size_t SeqIterator::kmerNumOfSixFrameTranslation(const char *seq) {
-    size_t len = strlen(seq);
-    return (len / 3 - kmerLen) * 6;
-}
-
-size_t SeqIterator::getNumOfKmerForBlock(const PredictedBlock &block) {
-    size_t len = block.end - block.start + 1;
-    return len / 3 - 7;
-}
-
-
-=======
->>>>>>> f6491e04
 bool SeqIterator::compareMinHashList(priority_queue <uint64_t> list1, priority_queue <uint64_t> &list2, size_t length1,
                                      size_t length2) {
     float lengthRatio = float(length2) / float(length1);
