--- conflicted
+++ resolved
@@ -3,7 +3,7 @@
 
 #include "Kmer.h"
 #include <iostream>
-<<<<<<< HEAD
+
 //struct Match_qInfo {
 //    explicit Match_qInfo(uint32_t position = 0, uint32_t queryId = 0, uint8_t frame = 0)
 //            : position(position), queryId(queryId),  frame(frame) {}
@@ -15,28 +15,12 @@
 struct Match { // 24 byte
     Match(){}
     Match(QueryKmerInfo qInfo,
-=======
-struct Match_qInfo {
-    explicit Match_qInfo(uint32_t position = 0, uint32_t queryId = 0, uint8_t frame = 0)
-            : position(position), queryId(queryId),  frame(frame) {}
-    uint64_t position : 32;
-    uint64_t queryId : 29;
-    uint64_t frame : 3; // 0-5
-};
-
-struct Match { // 24 byte
-    Match(){}
-    Match(uint32_t queryId,
-          uint32_t position,
-          uint8_t frame,
->>>>>>> f6a90d03
           int targetId,
           TaxID genusId,
           TaxID speciesId,
           uint16_t eachHamming,
           uint8_t hamming,
           bool redundancy):
-<<<<<<< HEAD
           qInfo(qInfo), targetId(targetId), genusId(genusId), speciesId(speciesId),
           rightEndHamming(eachHamming), hamming(hamming), redundancy(redundancy) { }
 
@@ -44,15 +28,6 @@
     TaxID targetId; // 4
     TaxID genusId; // 4
     TaxID speciesId; // 4
-=======
-          qInfo(position, queryId, frame), targetId(targetId), genusId(genusId), speciesId(speciesId),
-          rightEndHamming(eachHamming), hamming(hamming), redundancy(redundancy) { }
-
-    Match_qInfo qInfo; // 8
-    TaxID targetId; // 4
-    TaxID genusId;
-    TaxID speciesId;
->>>>>>> f6a90d03
     uint16_t rightEndHamming; // 2
     uint8_t hamming; // 1
     bool redundancy; // 1
