#ifndef ADKMER4_SEARCHER_H
#define ADKMER4_SEARCHER_H

#include "BitManipulateMacros.h"
#include "Mmap.h"
#include <fstream>
#include "Kmer.h"
#include "SeqIterator.h"
#include "printBinary.h"
#include "common.h"
#include "NcbiTaxonomy.h"
#include "Debug.h"
#include "KmerBuffer.h"
#include "IndexCreator.h"
#include <cstdio>
#include <ctime>
#include <vector>
#include <algorithm>
#include <regex>
#include "FastSort.h"
#include "KSeqWrapper.h"
#include "LocalParameters.h"
#include <set>
#include <cmath>
#include "Match.h"
#include <unordered_set>
#define BufferSize 16'777'216 //16 * 1024 * 1024 // 16 M
using namespace std;

struct TaxonScore {
    TaxID taxId;
    float score;
    float coverage;
    int hammingDist;
    TaxonScore(TaxID taxId, float score, float coverage, int hammingDist) :
                taxId(taxId), score(score), coverage(coverage), hammingDist(hammingDist) {}
    TaxonScore() : taxId(0), score(0.0f), coverage(0.0f), hammingDist(0) {}
};

class Classifier {
protected:
    // Parameters
    int verbosity;
//    size_t localIndexBufferSize;
//    size_t localMatchBufferSize;

    string queryPath_1;
    string queryPath_2;
    string dbDir;
    string outDir;
    string jobId;

    // For spaced k-mer
    uint32_t * mask;
    uint32_t spaceNum;
    int spaceNum_int;
    int unmaskedPos[9];


    uint8_t hammingMargin;
    float minSpScore;
    int minCoveredPos;
    int maxGap;

    NcbiTaxonomy * taxonomy;
    unordered_map<TaxID, TaxID> taxId2speciesId;
    unordered_map<TaxID, TaxID> taxId2genusId;


    struct MatchBlock {
        MatchBlock(size_t start, size_t end, int id) : start(start), end(end), id(id) {}
        MatchBlock() : start(0), end(0), id(0) {}
        size_t start;
        size_t end;
        uint32_t id;
    };

    struct QueryKmerSplit {
        QueryKmerSplit(size_t start, size_t end, size_t length, const DiffIdxSplit& diffIdxSplit)
                : start(start), end(end), length(length), diffIdxSplit(diffIdxSplit) {}

        size_t start; // start idx in query k-mer list
        size_t end; // end idx in query k-mer list
        size_t length;
        DiffIdxSplit diffIdxSplit; // index in target k-mer list from where the search begins.
    };


    template<typename T>
    struct Buffer {
        T *buffer;
        size_t startIndexOfReserve;
        size_t bufferSize;

        explicit Buffer(size_t sizeOfBuffer=100) {
            buffer = (T *) malloc(sizeof(T) * sizeOfBuffer);
            bufferSize = sizeOfBuffer;
            startIndexOfReserve = 0;
        };

        size_t reserveMemory(size_t numOfKmer) {
            size_t offsetToWrite = __sync_fetch_and_add(&startIndexOfReserve, numOfKmer);
            return offsetToWrite;
        };

        void reallocateMemory(size_t sizeOfBuffer) {
            if (sizeOfBuffer > bufferSize) {
                buffer = (T *) realloc(buffer, sizeof(T) * sizeOfBuffer);
                bufferSize = sizeOfBuffer;
            }
        };
    };

    int numOfSplit;
    unordered_map<TaxID, unsigned int> taxCounts;
    uint64_t MARKER;
    int bitsForCodon;
    uint8_t hammingLookup[8][8] = {
            {0, 1, 1, 1, 2, 1, 3, 3},
            {1, 0, 1, 1, 2, 2, 3, 2},
            {1, 1, 0, 1, 2, 2, 2, 3},
            {1, 1, 1, 0, 1, 2, 3, 3},
            {2, 2, 2, 1, 0, 1, 4, 4},
            {1, 2, 2, 2, 1, 0, 4, 4},
            {3, 3, 2, 3, 4, 4, 0, 1},
            {3, 2, 3, 3, 4, 4, 1, 0}};

    // Index reads in query file
    static void splitFASTQ(vector<SequenceBlock> & seqSegments, const string & queryPath);
    static void splitFASTA(vector<SequenceBlock> & seqSegments, const string & queryPath);

    // Extract query k-mer
    void fillQueryKmerBufferParallel(QueryKmerBuffer &kmerBuffer,
                                     MmapedData<char> &seqFile,
                                     const vector<SequenceBlock> &seqs,
                                     vector<Query> & queryList,
                                     const pair<size_t, size_t> & currentSplit,
                                     const LocalParameters &par);

    void fillQueryKmerBufferParallel(QueryKmerBuffer &kmerBuffer,
                                     const vector<SequenceBlock> &seqs,
                                     const vector<SequenceBlock> &seqs2,
                                     vector<Query> & queryList,
                                     const pair<size_t, size_t> & currentSplit,
                                     const LocalParameters &par);

    static int getMaxCoveredLength(int queryLength);

    template<typename T>
    T getQueryKmerNumber(T queryLength);

    void linearSearchParallel(
            QueryKmer *queryKmerList,
            size_t &queryKmerCnt,
            Buffer<Match> &matchBuffer,
            const LocalParameters &par);

    void compareDna(uint64_t query, vector<uint64_t> &targetKmersToCompare, vector<size_t> &selectedMatches,
                    vector<uint8_t> &selectedHammingSum, vector<uint16_t> &rightEndHammings, uint8_t frame);

    virtual uint8_t getHammingDistanceSum(uint64_t kmer1, uint64_t kmer2);

    virtual uint16_t getHammings(uint64_t kmer1, uint64_t kmer2);

    virtual uint16_t getHammings_reverse(uint64_t kmer1, uint64_t kmer2);

    void moveMatches(Match *dest, Match *src, int& matchNum);

    // Analyzing k-mer matches
    void fromMatchToClassification(const Match *matchList,
                                   size_t numOfMatches,
                                   vector<Query> & queryList,
                                   const LocalParameters &par);

    void chooseBestTaxon(uint32_t currentQuery,
                         size_t offset,
                         size_t end,
                         const Match *matchList,
                         vector<Query> & queryList,
                         const LocalParameters &par);

    void remainConsecutiveMatches(vector<const Match *> & curFrameMatches,
                                  vector<const Match *> & filteredMatches,
                                  TaxID genusId,
                                  const LocalParameters & par);

    size_t DFS(size_t curMatchIdx, const map<size_t, vector<size_t>>& linkedMatches,
             vector<size_t>& fiteredMatchIdx, size_t depth, size_t MIN_DEPTH, unordered_set<size_t>& used,
             unordered_map<size_t, size_t> & idx2depth);

    static bool isConsecutive(const Match * match1, const Match * match2);
    bool isConsecutive(const Match & match1, const Match & match2, const LocalParameters &par);



    TaxonScore getBestGenusMatches(vector<Match> &matchesForMajorityLCA, const Match *matchList, size_t end,
                                   size_t offset, int queryLength, const LocalParameters &par);

    TaxonScore getBestGenusMatches(vector<Match> &matchesForMajorityLCA, const Match *matchList, size_t end, size_t offset,
                                   int readLength1, int readLength2, const LocalParameters &par);

    TaxonScore getBestGenusMatches_spaced(vector<Match> &matchesForMajorityLCA, const Match *matchList, size_t end, size_t offset,
                                          int readLength1, int readLength2);
    TaxonScore getBestGenusMatches_spaced(vector<Match> &matchesForMajorityLCA, const Match *matchList, size_t end, size_t offset,
                                          int readLength1);

    TaxonScore scoreGenus(vector<const Match *> &filteredMatches,
                          int queryLength);

    TaxonScore scoreGenus(vector<const Match *> &filteredMatches,
                          int readLength1,
                          int readLength2);

    void scoreGenus_ExtensionScore(vector<Match> &filteredMatches,
                                   vector<vector<Match>> &matchesForEachGenus,
                                   vector<float> &scoreOfEachGenus,
                                   int readLength1, int readLength2);

    TaxonScore chooseSpecies(const std::vector<Match> &matches,
                       int queryLength,
                       vector<TaxID> &species,
                       unordered_map<TaxID, pair<int, int>> & speciesMatchRange);

    TaxonScore chooseSpecies(const std::vector<Match> &matches,
                       int read1Length,
                       int read2Length,
                       vector<TaxID> &species,
                       unordered_map<TaxID, pair<int, int>> & speciesMatchRange);

    TaxonScore scoreSpecies(const vector<Match> &matches,
                          size_t begin,
                          size_t end,
                          int queryLength);

    TaxonScore scoreSpecies(const vector<Match> &matches,
                          size_t begin,
                          size_t end,
                          int queryLength,
                          int queryLength2);

    TaxID lowerRankClassification(vector<Match> &matches, pair<int, int> &matchRange, TaxID speciesID);

    void getSpeciesCladeCounts(const unordered_map<TaxID, unsigned int> & taxCnt,
                               unordered_map<TaxID, TaxonCounts> & cladeCnt,
                               TaxID spciesID);

    TaxID BFS(const unordered_map<TaxID, TaxonCounts> & cladeCnt, TaxID root);

    template <typename T>
    static void loadBuffer(FILE * fp, T * buffer, size_t & bufferIdx, size_t size, int cnt){
        fseek(fp, cnt * sizeof(T), SEEK_CUR);
        fread(buffer, sizeof(T), size, fp);
        bufferIdx = 0;
    }

    template <typename T>
    static void loadBuffer(FILE * fp, T * buffer, size_t & bufferIdx, size_t size){
        fread(buffer, sizeof(T), size, fp);
        bufferIdx = 0;
    }

    // Write report
    void writeReadClassification(const vector<Query> & queryList, int queryNum, ofstream &readClassificationFile);

    void writeReportFile(const string &reportFileName, int numOfQuery, unordered_map<TaxID, unsigned int> &taxCnt);

    void writeReport(FILE *FP, const std::unordered_map<TaxID, TaxonCounts> &cladeCounts,
                     unsigned long totalReads, TaxID taxID = 0, int depth = 0);

    unsigned int cladeCountVal(const std::unordered_map<TaxID, TaxonCounts> &map, TaxID key);

    size_t AminoAcidPart(size_t kmer) const {
        return (kmer) & MARKER;
    }

    static size_t getCodonBits(size_t num) {
        return num & 0X7U;
    }

    void setMarker(uint64_t marker) {
        MARKER = marker;
        MARKER = ~MARKER;
    }

    void setNumOfBitsForCodon(int num) {
        bitsForCodon = num;
    }

    friend struct sortMatch;
public:

    void startClassify(const LocalParameters &par);

//    static uint64_t getNextTargetKmer(uint64_t lookingTarget, const uint16_t *targetDiffIdxList, size_t &diffIdxPos);

    static uint64_t getNextTargetKmer(uint64_t lookingTarget,
                                      const uint16_t * diffIdxBuffer,
                                      size_t & diffBufferIdx,
                                      size_t & totalPos);// size_t bufferSize, FILE * diffIdxFp);

    static TargetKmerInfo getKmerInfo(size_t bufferSize, FILE * kmerInfoFp, TargetKmerInfo * infoBuffer,
                              size_t & infoBufferIdx);

    explicit Classifier(LocalParameters & par);

    virtual ~Classifier();


};

struct sortMatch {
    explicit sortMatch(const Classifier * classifier) : classifier(classifier) {}
    bool operator() (const Match & a, const Match & b) const {
<<<<<<< HEAD
        if (a.qInfo.sequenceID < b.qInfo.sequenceID) return true;
        else if (a.qInfo.sequenceID == b.qInfo.sequenceID) {
=======
        if (a.qInfo.queryId < b.qInfo.queryId) return true;
        else if (a.qInfo.queryId == b.qInfo.queryId) {
>>>>>>> f6a90d03
            if (a.genusId < b.genusId) return true;
            else if (a.genusId == b.genusId) {
                if (a.speciesId < b.speciesId) return true;
                else if (a.speciesId == b.speciesId) {
                    if (a.qInfo.frame < b.qInfo.frame) return true;
                    else if (a.qInfo.frame == b.qInfo.frame) {
<<<<<<< HEAD
                        if (a.qInfo.pos < b.qInfo.pos) return true;
                        else if (a.qInfo.pos == b.qInfo.pos) {
=======
                        if (a.qInfo.position < b.qInfo.position) return true;
                        else if (a.qInfo.position == b.qInfo.position) {
>>>>>>> f6a90d03
                            return a.hamming < b.hamming;
//                            if (a.hamming < b.hamming) return true;
//                            else if (a.hamming == b.hamming) {
//                                if (a.rightEndHamming < b.rightEndHamming) return true;
//                                else if (a.rightEndHamming == b.rightEndHamming) {
//                                    return a.targetId < b.targetId;
//                                }
//                            }
                        }
                    }
                }
            }
        }
        return false;
    }
    const Classifier *  classifier;
};

inline uint8_t Classifier::getHammingDistanceSum(uint64_t kmer1, uint64_t kmer2) {//12345678
    uint8_t hammingSum = 0;
    hammingSum += hammingLookup[GET_3_BITS(kmer1)][GET_3_BITS(kmer2)];
    hammingSum += hammingLookup[GET_3_BITS(kmer1 >> 3U)][GET_3_BITS(kmer2 >> 3U)];
    hammingSum += hammingLookup[GET_3_BITS(kmer1 >> 6U)][GET_3_BITS(kmer2 >> 6U)];
    hammingSum += hammingLookup[GET_3_BITS(kmer1 >> 9U)][GET_3_BITS(kmer2 >> 9U)];
    hammingSum += hammingLookup[GET_3_BITS(kmer1 >> 12U)][GET_3_BITS(kmer2 >> 12U)];
    hammingSum += hammingLookup[GET_3_BITS(kmer1 >> 15U)][GET_3_BITS(kmer2 >> 15U)];
    hammingSum += hammingLookup[GET_3_BITS(kmer1 >> 18U)][GET_3_BITS(kmer2 >> 18U)];
    hammingSum += hammingLookup[GET_3_BITS(kmer1 >> 21U)][GET_3_BITS(kmer2 >> 21U)];
    return hammingSum;
}

inline uint16_t Classifier::getHammings(uint64_t kmer1, uint64_t kmer2) {  //hammings 87654321
    uint16_t hammings = 0;
    for (int i = 0; i < 8; i++) {
        hammings |= hammingLookup[GET_3_BITS(kmer1)][GET_3_BITS(kmer2)] << 2U * i;
        kmer1 >>= bitsForCodon;
        kmer2 >>= bitsForCodon;
    }
    return hammings;
}

inline uint16_t Classifier::getHammings_reverse(uint64_t kmer1, uint64_t kmer2) {  //hammings 87654321
    uint16_t hammings = 0;
    for (int i = 0; i < 8; i++) {
        hammings |= hammingLookup[GET_3_BITS(kmer1)][GET_3_BITS(kmer2)] << 2U * (7-i);
        kmer1 >>= bitsForCodon;
        kmer2 >>= bitsForCodon;
    }
    return hammings;
}

//inline uint64_t
//Classifier::getNextTargetKmer(uint64_t lookingTarget, const uint16_t *targetDiffIdxList, size_t &diffIdxPos) {
//    uint16_t fragment;
//    uint16_t check = (0x1u << 15u);
//    uint64_t diffIn64bit = 0;
//    fragment = targetDiffIdxList[diffIdxPos];
//    diffIdxPos++;
//    while (!(fragment & check)) { // 27 %
//        diffIn64bit |= fragment;
//        diffIn64bit <<= 15u;
//        fragment = targetDiffIdxList[diffIdxPos];
//        diffIdxPos++;
//    }
//    fragment &= ~check; // not; 8.47 %
//    diffIn64bit |= fragment; // or : 23.6%
//
//    return diffIn64bit + lookingTarget;
//}

inline uint64_t
Classifier::getNextTargetKmer(uint64_t lookingTarget, const uint16_t * diffIdxBuffer, size_t & diffBufferIdx, size_t & totalPos) {
//                              size_t bufferSize, FILE * diffIdxFp) {
    uint16_t fragment;
    uint16_t check = 32768; // 2^15
    uint64_t diffIn64bit = 0;
    fragment = diffIdxBuffer[diffBufferIdx++];
    totalPos ++;
    while (!(fragment & check)) { // 27 %
        diffIn64bit |= fragment;
        diffIn64bit <<= 15u;
        fragment = diffIdxBuffer[diffBufferIdx++];
        totalPos ++;
    }
    fragment &= ~check; // not; 8.47 %
    diffIn64bit |= fragment; // or : 23.6%
    return diffIn64bit + lookingTarget;
}

inline
TargetKmerInfo Classifier::getKmerInfo(size_t bufferSize, FILE * kmerInfoFp, TargetKmerInfo * infoBuffer,
                                       size_t & infoBufferIdx){
    if (unlikely(infoBufferIdx >= bufferSize)) {
        loadBuffer(kmerInfoFp, infoBuffer, infoBufferIdx, bufferSize, (int) (infoBufferIdx - bufferSize));
    }
    return infoBuffer[infoBufferIdx];
}


#endif //ADKMER4_SEARCHER_H<|MERGE_RESOLUTION|>--- conflicted
+++ resolved
@@ -311,26 +311,15 @@
 struct sortMatch {
     explicit sortMatch(const Classifier * classifier) : classifier(classifier) {}
     bool operator() (const Match & a, const Match & b) const {
-<<<<<<< HEAD
         if (a.qInfo.sequenceID < b.qInfo.sequenceID) return true;
-        else if (a.qInfo.sequenceID == b.qInfo.sequenceID) {
-=======
-        if (a.qInfo.queryId < b.qInfo.queryId) return true;
-        else if (a.qInfo.queryId == b.qInfo.queryId) {
->>>>>>> f6a90d03
             if (a.genusId < b.genusId) return true;
             else if (a.genusId == b.genusId) {
                 if (a.speciesId < b.speciesId) return true;
                 else if (a.speciesId == b.speciesId) {
                     if (a.qInfo.frame < b.qInfo.frame) return true;
                     else if (a.qInfo.frame == b.qInfo.frame) {
-<<<<<<< HEAD
                         if (a.qInfo.pos < b.qInfo.pos) return true;
                         else if (a.qInfo.pos == b.qInfo.pos) {
-=======
-                        if (a.qInfo.position < b.qInfo.position) return true;
-                        else if (a.qInfo.position == b.qInfo.position) {
->>>>>>> f6a90d03
                             return a.hamming < b.hamming;
 //                            if (a.hamming < b.hamming) return true;
 //                            else if (a.hamming == b.hamming) {
