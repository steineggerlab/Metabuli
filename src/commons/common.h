#ifndef ADCLASSIFIER2_COMMON_H
#define ADCLASSIFIER2_COMMON_H
#include <cstddef>
#include <utility>
#include "LocalParameters.h"
#include "TaxonomyWrapper.h"
#include <iostream>
#include <unordered_set>
#include "FileUtil.h"
#include <cstdint>


#define likely(x) __builtin_expect((x),1)
#define unlikely(x) __builtin_expect((x),0)
<<<<<<< HEAD
#define kmerLength 8
#define kmerLengthAA 12
=======
>>>>>>> 8c80a89c
#define AA(kmer) ((kmer) & ~16777215)

extern const std::string atcg;
extern const std::string iRCT;

struct MappingRes {
    MappingRes(uint32_t queryId, TaxID speicesId, float score) 
        : queryId(queryId), speciesId(speicesId), score(score) {}
    MappingRes() : queryId(0), speciesId(0), score(0.0f) {}
    uint32_t queryId;
    TaxID speciesId;
    float score; 
};

struct Assembly {
    std::string name;
    TaxID taxid;
    TaxID speciesId;
    TaxID genusId;
    TaxID familyId;
    TaxID orderId;
    Assembly(std::string name) : name(name) {}
    Assembly() : name(""), taxid(0), speciesId(0), genusId(0), familyId(0), orderId(0) {}
    

    void print () const {
        std::cout << "Assembly: " << name << ", TaxID: " << taxid
                  << ", SpeciesID: " << speciesId
                  << ", GenusID: " << genusId
                  << ", FamilyID: " << familyId
                  << ", OrderID: " << orderId << std::endl;
    }
};

struct KmerCnt {
    KmerCnt(size_t length, size_t kmerCnt, size_t totalCnt) : length(length), kmerCnt(kmerCnt), totalCnt(totalCnt) {}
    KmerCnt() : length(0), kmerCnt(0), totalCnt(0){}
    size_t length;
    size_t kmerCnt;
    size_t totalCnt;
};

struct CDSinfo{
    uint32_t protId; //4,294,967,295 counted from 0
    int frame;
    bool isComplement;
    std::vector<std::pair<size_t, size_t>> loc;
    CDSinfo() = default;
    CDSinfo(uint32_t protId, int frame) : protId(protId), frame(frame) {}
};


struct SequenceBlock {
    SequenceBlock(int start, int end, int strand) : start(start), end(end), strand(strand) {}

    void printSequenceBlock() {
        std::cout << strand << " " << start << " " << end << std::endl;
    }

    int start;
    int end;
    int strand; //true for forward
};

struct Classification {
    Classification() : taxId(0), length(0), score(0.0) {}
    Classification(const std::string & name, TaxID taxId, int length, double score)
        : name(std::move(name)), taxId(taxId), length(length), score(score) {}
    Classification(const std::string & name, int length) 
        : name(std::move(name)), taxId(0), length(length), score(0.0) {}
    std::string name;
    TaxID taxId;
    int length;
    double score;
};
struct Query {
    int queryId;
    int classification;
    float score;
    float coverage;
    int hammingDist;
    int queryLength;
    int queryLength2;
    int kmerCnt;
    int kmerCnt2;
    bool isClassified;
    bool newSpecies; // 36 byte

    std::string name;
    std::map<TaxID,int> taxCnt; // 8 byte per element
    std::vector<std::pair<TaxID, float>> species2Score;
    // std::vector<float> pathScores;

    bool operator==(int id) const { return queryId == id;}

    Query(int queryId, int classification, float score, float coverage, int hammingDist, int queryLength,
          int queryLength2, int kmerCnt, int kmerCnt2, bool isClassified, bool newSpecies, std::string name)
            : queryId(queryId), classification(classification), score(score), coverage(coverage),
              hammingDist(hammingDist), queryLength(queryLength), queryLength2(queryLength2), kmerCnt(kmerCnt), kmerCnt2(kmerCnt2),
              isClassified(isClassified), newSpecies(newSpecies), name(std::move(name)) {}

    Query() : queryId(0), classification(0), score(0), coverage(0), hammingDist(0), queryLength(0),
              queryLength2(0), kmerCnt(0), kmerCnt2(0), isClassified(false), newSpecies(false) {}
};

template<typename T>
struct Buffer {
    T *buffer;
    size_t startIndexOfReserve;
    size_t bufferSize;

    explicit Buffer(size_t sizeOfBuffer=100) {
        buffer = (T *) calloc(sizeOfBuffer, sizeof(T));
        bufferSize = sizeOfBuffer;
        startIndexOfReserve = 0;
    };

    ~Buffer() {
        if (buffer) {
            free(buffer);
        }
    };

    size_t reserveMemory(size_t numOfKmer) {
        return __sync_fetch_and_add(&startIndexOfReserve, numOfKmer);
    };

    void reallocateMemory(size_t sizeOfBuffer) {
        if (sizeOfBuffer > bufferSize) {
            buffer = (T *) realloc(buffer, sizeof(T) * sizeOfBuffer);
            bufferSize = sizeOfBuffer;
        }
    };
};

template<typename T>
struct ReadBuffer {
    FILE * fp;
    T * p;
    size_t size;
    size_t capacity;
    T * start;
    T * end;

    explicit ReadBuffer(std::string file, size_t sizeOfBuffer=100) {
        fp = fopen(file.c_str(), "rb");
        if (!fp) {
            std::cerr << "Error opening file: " << file << std::endl;
            exit(EXIT_FAILURE);
        }
        p = (T *) calloc(sizeOfBuffer, sizeof(T));
        capacity = sizeOfBuffer;
        size = 0;
        start = p;
        end = p;
    };

    ~ReadBuffer() {
        if (fp) {
            fclose(fp);
        }
        if (start) {
            free(start);
        }
    };

    size_t loadBuffer(size_t unused = 0) {
        memmove(start,                   // dest
                start + (size - unused), // src
                unused * sizeof(T));     // bytes
        size_t readCount = fread(start + unused, sizeof(T), capacity - unused, fp);
        size = readCount + unused;
        end = start + readCount + unused;
        p = start;
        return readCount + unused;
    }

    inline T getNext() {
        if (p >= end) {
            if(loadBuffer() == 0) {
               return T(); // Return default value if no more data 
            }
        }
        return *p++;
    }

    size_t loadBufferAt(size_t offset) {
        fseek(fp, offset * sizeof(T), SEEK_SET);
        size_t readCount = fread(start, sizeof(T), capacity, fp);
        size = readCount;
        end = start + readCount;
        p = start;
        return readCount;
    }
};

inline bool fileExist(const std::string& name) {
    if (FILE *file = fopen(name.c_str(), "r")) {
        fclose(file);
        return true;
    } else {
        return false;
    }
}

void process_mem_usage(double& vm_usage, double& resident_set);

TaxonomyWrapper * loadTaxonomy(const std::string & dbDir, const std::string & taxonomyDir = "");

int loadDbParameters(LocalParameters & par, const std::string & dbDir);

int searchAccession2TaxID(const std::string & name, const std::unordered_map<std::string, int> & acc2taxid);

template <typename T>
size_t loadBuffer(FILE *fp, T *buffer, size_t &bufferIdx, size_t number, int cnt) {
    bufferIdx = 0;
    fseek(fp, cnt * sizeof(T), SEEK_CUR);
    return fread(buffer, sizeof(T), number, fp);
}

template <typename T>
size_t loadBuffer(FILE *fp, T *buffer, size_t &bufferIdx, size_t number) {
    bufferIdx = 0;
    return fread(buffer, sizeof(T), number, fp);
}


// template <typename T>
// size_t loadBuffer2(FILE *fp, T *buffer, size_t number, int cnt) {
//     fseek(fp, cnt * sizeof(T), SEEK_CUR);
//     return fread(buffer, sizeof(T), number, fp);
// }

template <typename T>
size_t loadBuffer2(FILE *fp, T *buffer, size_t number, size_t unused) {
    memmove(buffer,
            buffer + (number - unused),
            unused * sizeof(T));
    size_t readCount = fread(buffer + unused, sizeof(T), number - unused, fp);
    return readCount + unused;
}

template <typename T>
size_t loadBuffer2(FILE *fp, T *buffer, size_t number) {
    return fread(buffer, sizeof(T), number, fp);
}


template <typename T>
inline T getElement(
    size_t bufferSize,
    FILE *kmerInfoFp,
    T *infoBuffer,
    size_t &infoBufferIdx) 
{
    if (unlikely(infoBufferIdx >= bufferSize)) {
        loadBuffer(kmerInfoFp, infoBuffer, infoBufferIdx, bufferSize,
                static_cast<int>(infoBufferIdx - bufferSize));
    }
    return infoBuffer[infoBufferIdx];
}

void getObservedAccessionList(const std::string & fnaListFileName,
                              std::vector<std::string> & fastaList,
                              std::unordered_map<std::string, TaxID> & acc2taxid);

void fillAcc2TaxIdMap(std::unordered_map<std::string, TaxID> & acc2taxid,
                      const std::string & acc2taxidFileName);
                                
bool haveRedundancyInfo(const std::string & dbDir);

#endif //ADCLASSIFIER2_COMMON_H<|MERGE_RESOLUTION|>--- conflicted
+++ resolved
@@ -12,11 +12,6 @@
 
 #define likely(x) __builtin_expect((x),1)
 #define unlikely(x) __builtin_expect((x),0)
-<<<<<<< HEAD
-#define kmerLength 8
-#define kmerLengthAA 12
-=======
->>>>>>> 8c80a89c
 #define AA(kmer) ((kmer) & ~16777215)
 
 extern const std::string atcg;
