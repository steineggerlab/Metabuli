--- conflicted
+++ resolved
@@ -22,11 +22,8 @@
     }
 
     std::vector<MMseqsParameter*> classify;
-<<<<<<< HEAD
     std::vector<MMseqsParameter*> groupGeneration;
-=======
     std::vector<MMseqsParameter*> extract;
->>>>>>> 3cd894d2
     std::vector<MMseqsParameter*> filter;
     std::vector<MMseqsParameter*> exclusiontest_hiv;
     std::vector<MMseqsParameter*> seqHeader2TaxId;
@@ -147,17 +144,14 @@
     int matchPerKmer;
     int minSSMatch;
     float tieRatio;
-<<<<<<< HEAD
     int groupKmerThr;
     int voteMode;
     float majorityThr;
-=======
     int printLineage;
 
     // Extract
     int targetTaxId;
     int extractMode;
->>>>>>> 3cd894d2
 
     // Database creation
     std::string tinfoPath;
