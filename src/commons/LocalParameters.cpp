--- conflicted
+++ resolved
@@ -39,7 +39,6 @@
                         typeid(int),
                         (void *) &skipRedundancy,
                         "[0-1]"),
-<<<<<<< HEAD
         VALIDATE_DB(VALIDATE_DB_ID,
                      "--validate-db",
                      "Validate the database",
@@ -47,7 +46,6 @@
                      typeid(int),
                      (void *) &validateDb,
                      "[0-1]"),
-=======
         SYNCMER(SYNCMER_ID,
                 "--syncmer",
                 "Using syncmer (k = 8, s = 6)",
@@ -62,7 +60,6 @@
                  typeid(int),
                  (void *) &smerLen,
                  "[0-7]"),
->>>>>>> 631b1a51
         SEQ_MODE(SEQ_MODE_ID,
                  "--seq-mode",
                  "Sequencing type",
@@ -400,7 +397,6 @@
                 typeid(size_t),
                 (void *) &kmerEnd,
                 "^[0-9]+$"),
-<<<<<<< HEAD
         REMOVE_UNCLASSIFIED(REMOVE_UNCLASSIFIED_ID,
                 "--remove-unclassified",
                 "Remove unclassified reads",
@@ -449,11 +445,7 @@
                 "0: without higher rank, 1: with higher rank, 2: separate file for higher rank classification",
                 typeid(int),
                 (void *) &higherRankFile,
-                "^[0-2]$")
-            
-        
-        
-=======
+                "^[0-2]$"),
         RANDOM_SEED(RANDOM_SEED_ID,
                     "--random-seed",
                     "Random seed for random number generation",
@@ -468,7 +460,6 @@
                     typeid(std::string),
                     (void *) &assacc2taxid,
                     "^.*$") 
->>>>>>> 631b1a51
   {
     // Initialize the parameters
     // Superkingdom taxonomy id
@@ -545,14 +536,12 @@
     build.push_back(&RAM_USAGE);
     build.push_back(&MAKE_LIBRARY);
     build.push_back(&GTDB);
-<<<<<<< HEAD
     build.push_back(&VALIDATE_INPUT);
     build.push_back(&VALIDATE_DB);
-=======
     build.push_back(&SYNCMER);
     build.push_back(&SMER_LEN);
     build.push_back(&REDUCED_AA);
->>>>>>> 631b1a51
+
 
     // updateDB
     updateDB.push_back(&PARAM_THREADS);
@@ -566,13 +555,10 @@
     updateDB.push_back(&RAM_USAGE);
     updateDB.push_back(&NEW_TAXA);
     updateDB.push_back(&MAKE_LIBRARY);
-<<<<<<< HEAD
     updateDB.push_back(&GTDB);
     updateDB.push_back(&VALIDATE_INPUT);
     updateDB.push_back(&VALIDATE_DB);
-=======
     updateDB.push_back(&SYNCMER);
->>>>>>> 631b1a51
 
     //classify
     classify.push_back(&PARAM_THREADS);
@@ -591,17 +577,13 @@
     classify.push_back(&TIE_RATIO);
     classify.push_back(&SKIP_REDUNDANCY);
     classify.push_back(&PRINT_LINEAGE);
-<<<<<<< HEAD
     classify.push_back(&VALIDATE_INPUT);
     classify.push_back(&VALIDATE_DB);
-=======
     classify.push_back(&SYNCMER);
     classify.push_back(&SMER_LEN);
     classify.push_back(&PRINT_LOG);
-    // classify.push_back(&MAX_SHIFT);
     classify.push_back(&REDUCED_AA);
 
->>>>>>> 631b1a51
 
     // extract
     extract.push_back(&TAXONOMY_PATH);
@@ -674,8 +656,6 @@
 
     query2reference.push_back(&TEST_RANK);
 
-<<<<<<< HEAD
-    //classified2full
     classifiedRefiner.push_back(&REMOVE_UNCLASSIFIED);
     classifiedRefiner.push_back(&EXCLUDE_TAXID);
     classifiedRefiner.push_back(&SELECT_TAXID);
@@ -685,13 +665,9 @@
     classifiedRefiner.push_back(&HIGHER_RANK_FILE);
     classifiedRefiner.push_back(&PARAM_THREADS);
     classifiedRefiner.push_back(&MIN_SCORE);
-    
-
-=======
     makeBenchmarkSet.push_back(&RANDOM_SEED);
     makeBenchmarkSet.push_back(&ASSACC2TAXID);
     makeBenchmarkSet.push_back(&TEST_TYPE);
->>>>>>> 631b1a51
 }
 
 void LocalParameters::printParameters(const std::string &module, int argc, const char* pargv[],
