--- conflicted
+++ resolved
@@ -73,10 +73,7 @@
                     "K-mer format",
                     typeid(int),
                     (void *) &kmerFormat,
-<<<<<<< HEAD
                     "[1-3]"),
-=======
-                    "[1-2]"),
         UNIREF_XML(UNIREF_XML_ID,
                     "--uniref-xml",
                     "Path to UniRef XML file",
@@ -84,7 +81,6 @@
                     typeid(std::string),
                     (void *) &unirefXml,
                     "^.*$"),
->>>>>>> 888de687
         SEQ_MODE(SEQ_MODE_ID,
                  "--seq-mode",
                  "Sequencing type",
