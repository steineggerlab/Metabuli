--- conflicted
+++ resolved
@@ -201,7 +201,13 @@
                      typeid(int),
                      (void *) &extractMode,
                      "[0-2]"),
-<<<<<<< HEAD
+        PARAM_OUTDIR(PARAM_OUTDIR_ID,
+                    "--outdir",
+                    "Output directory",
+                    "Output directory",
+                    typeid(std::string),
+                    (void *) &outputDir,
+                    "^.*$"),
         THR_K(THR_K_ID,
                     "--thr-k",
                     "Min. num. of shared kmer for read grouping",
@@ -216,29 +222,6 @@
                     typeid(float),
                     (void *) &groupScoreThr,
                     "^0(\\.[0-9]+)?|1(\\.0+)?$"),
-        VOTE_MODE(VOTE_MODE_ID,
-                    "--vote-mode",
-                    "Vote mode of majority weighted LCA",
-                    "Vote mode of majority weighted LCA",
-                    typeid(int),
-                    (void *) &voteMode,
-                    "^(0|1|2)$"),
-        MAJORITY_THR(MAJORITY_THR_ID,
-                    "--majority-thr",
-                    "Threshold for majority weighted LCA",
-                    "Threshold for majority weighted LCA",
-                    typeid(float),
-                    (void *) &majorityThr,
-                    "^0(\\.[0-9]+)?|1(\\.0+)?$"),
-=======
-        PARAM_OUTDIR(PARAM_OUTDIR_ID,
-                    "--outdir",
-                    "Output directory",
-                    "Output directory",
-                    typeid(std::string),
-                    (void *) &outputDir,
-                    "^.*$"),
->>>>>>> f6491e04
         LIBRARY_PATH(LIBRARY_PATH_ID,
                      "--library-path",
                      "Path to library where the FASTA files are stored",
@@ -635,12 +618,7 @@
     classify.push_back(&SYNCMER);
     classify.push_back(&SMER_LEN);
     classify.push_back(&PRINT_LOG);
-<<<<<<< HEAD
-    classify.push_back(&MAX_SHIFT);
-    classify.push_back(&ONLY_AA);
-=======
     classify.push_back(&REDUCED_AA);
->>>>>>> f6491e04
 
 
     // extract
@@ -657,12 +635,7 @@
     groupGeneration.push_back(&RAM_USAGE);
     groupGeneration.push_back(&MATCH_PER_KMER);
     groupGeneration.push_back(&THR_K);
-    groupGeneration.push_back(&GROUP_SCORE_THR);
-    groupGeneration.push_back(&VOTE_MODE);
-    groupGeneration.push_back(&MAJORITY_THR);
-    groupGeneration.push_back(&ONLY_AA);
-
-    
+    groupGeneration.push_back(&GROUP_SCORE_THR);    
     groupGeneration.push_back(&MIN_SCORE);
     groupGeneration.push_back(&MIN_COVERAGE);
     groupGeneration.push_back(&MIN_CONS_CNT);
