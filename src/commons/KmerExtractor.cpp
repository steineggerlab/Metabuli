--- conflicted
+++ resolved
@@ -21,14 +21,10 @@
                 kmerScanners[i] = new MetamerScanner(geneticCode);
             }
         } else if (kmerFormat == 3) {
-<<<<<<< HEAD
-            kmerScanners[i] = new aaKmerScanner(geneticCode, 12);
+            kmerScanners[i] = new KmerScanner_dna2aa(geneticCode, 12);
             kmerLen = 12;
-=======
-            kmerScanners[i] = new KmerScanner_dna2aa(geneticCode, 12);
         } else if (kmerFormat == 4) {
             kmerScanners[i] = new KmerScanner_aa2aa(12);
->>>>>>> 888de687
         } else {
             std::cerr << "Error: Invalid k-mer format specified." << std::endl;
             exit(EXIT_FAILURE);
