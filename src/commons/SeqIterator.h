#ifndef ADKMER4_KMEREXTRACTOR_H
#define ADKMER4_KMEREXTRACTOR_H

#include <iostream>
#include <vector>
#include <queue>
#include <cstdint>
#include <algorithm>
#include <functional>

#include "common.h"
#include "Mmap.h"
#include "xxhash.h"
#include "LocalParameters.h"
#include "NucleotideMatrix.h"
#include "SubstitutionMatrix.h"
#include "tantan.h"
#include "LocalUtil.h"
#include "SyncmerScanner.h"
#include "Kmer.h"
#include "printBinary.h"
#include "kseq.h"
#include "KSeqBufferReader.h"
#include "ProdigalWrapper.h"
#ifdef OPENMP
    #include <omp.h>
#endif

KSEQ_INIT(kseq_buffer_t*, kseq_buffer_reader)

#define nuc2int(x) (x & 14u)>>1u

using namespace std;

class SeqIterator {
private:
    uint64_t * powers;
    uint32_t * mask;
    int * mask_int;
    uint32_t spaceNum;
    int spaceNum_int;
    int bitsForCodon;
    int bitsFor8Codons;
    uint32_t smerMask;
    uint64_t dnaMask;
    int kmerLen = 12;
    int smerLen;
    
public:
    SeqIterator(const LocalParameters &par); 
    
    ~SeqIterator();
    
    string reverseComplement(string &read) const;
    
    void devideToCdsAndNonCds(const char *maskedSeq,
                              size_t seqLen,
                              const vector<CDSinfo> &cdsInfo, 
                              vector<string> &cds,
                              vector<string> &nonCds);

    char *reverseComplement(char *read, size_t length) const;

    void generateIntergenicKmerList(struct _gene *genes, struct _node *nodes, int numberOfGenes,
                                    vector<uint64_t> &intergenicKmerList, const char *seq);

    void getMinHashList(priority_queue<uint64_t> &sortedHashQue, const char *seq);

    bool compareMinHashList(priority_queue<uint64_t> list1, priority_queue<uint64_t> &list2, size_t length1, size_t length2);

    bool isSyncmer(const vector<int> &aaSeq, int startPos, int k, int s) {
        size_t min_smer_value = UINT64_MAX;
        int min_smer_pos = -1;
        size_t current_value = 0;
        for (int i = 0; i <= k - s; ++i) {
            if (i == 0) {
                for (int j = 0; j < s; ++j) {
                    current_value = (current_value << 5) | aaSeq[startPos + i + j];
                }
            } else {
                current_value = (current_value << 5) | aaSeq[startPos + i + s - 1];
            }
            current_value = current_value & ((1ULL << (5 * s)) - 1); // Mask to keep only the last s amino acids
            if (current_value < min_smer_value) {
                min_smer_value = current_value;
                min_smer_pos = i;
            }
        }
        return (min_smer_pos == 0 || min_smer_pos == (k - s));
    }

    static void maskLowComplexityRegions(const unsigned char * seq, unsigned char * maskedSeq, ProbabilityMatrix & probMat,
                                         float maskProb, const BaseMatrix * subMat);

    void printKmerInDNAsequence(uint64_t kmer);

    void printAAKmer(uint64_t kmer, int shits = 28);

<<<<<<< HEAD
    void printSmer(const uint32_t smer) {
        string aminoacid = "ARNDCQEGHILKMFPSTWYVX";
        string smerStr;
        for (int i = 0; i < 12; i++) {
            smerStr += aminoacid[(smer >> (5 * i)) & 0x1F];
        }
        reverse(smerStr.begin(), smerStr.end());
        cout << "Smer: " << smerStr << endl;
    }

=======
>>>>>>> 888de687
    void printSyncmer(const uint64_t syncmer) {
        string aminoacid = "ARNDCQEGHILKMFPSTWYVX";

        uint64_t dnaPart = syncmer;
        uint64_t aaPart = syncmer >> bitsFor8Codons;
        string aaStr = "01234567";
        string dnaStr;
        vector<string> dna24mer(8);
        for (int i = 0; i < 8; i++) {
            aaStr[7 - i] = aminoacid[(aaPart >> (5 * i)) & 0x1F];
            uint64_t dnaInfo = (dnaPart >> (3 * i)) & 0x07;
            switch ((aaPart >> (5 * i)) & 0x1F) {
                case 0: //A
//                cout << "A";
                    if (dnaInfo == 0) {
                        dna24mer[7 - i] = "GCA";
                    } else if (dnaInfo == 1) {
                        dna24mer[7 - i] = "GCC";
                    } else if (dnaInfo == 2) {
                        dna24mer[7 - i] = "GCT";
                    } else if (dnaInfo == 3){
                        dna24mer[7 - i] = "GCG";
                    } else {
                        cout << "Error in " << aaStr[7 - i] << endl;
                    }
                    break;
                case 1: //R
//                cout << "R";
                    if (dnaInfo == 0) {
                        dna24mer[7 - i] = "CGA";
                    } else if (dnaInfo == 1) {
                        dna24mer[7 - i] = "CGC";
                    } else if (dnaInfo == 2) {
                        dna24mer[7 - i] = "CGT";
                    } else if (dnaInfo == 3) {
                        dna24mer[7 - i] = "CGG";
                    } else if (dnaInfo == 4) {
                        dna24mer[7 - i] = "AGG";
                    } else if (dnaInfo == 5) {
                        dna24mer[7 - i] = "AGA";
                    } else{
                        cout << "Error in " << aaStr[7 - i] << endl;
                    }
                    break;
                case 2: //N
//                cout << "N";
                    if (dnaInfo == 0) {
                        cout << "dddddd";
                    } else if (dnaInfo == 1) {
                        dna24mer[7 - i] = "AAC";
                    } else if (dnaInfo == 2) {
                        dna24mer[7 - i] = "AAT";
                    } else {
                        cout << "dddddd";
                    }
                    break;
                case 3: //D
//                cout << "D";
                    if (dnaInfo == 0) {
                        cout << "dddddd";
                    } else if (dnaInfo == 1) {
                        dna24mer[7 - i] = "GAC";
                    } else if (dnaInfo == 2) {
                        dna24mer[7 - i] = "GAT";
                    } else {
                        cout << "dddddd";
                    }
                    break;
                case 4: //C
//                cout << "C";
                    if (dnaInfo == 0) {
                        cout << "dddddd";
                    } else if (dnaInfo == 1) {
                        dna24mer[7 - i] = "TGC";
                    } else if (dnaInfo == 2) {
                        dna24mer[7 - i] = "TGT";
                    } else {
                        cout << "dddddd";
                    }
                    break;
                case 5: // Q
//                cout << "Q";
                    if (dnaInfo == 0) {
                        dna24mer[7 - i] = "CAA";
                    } else if (dnaInfo == 1) {
                        cout << "dddddd";
                    } else if (dnaInfo == 2) {
                        cout << "dddddd";
                    } else {
                        dna24mer[7 - i] = "CAG";
                    }
                    break;
                case 6: //E
//                cout << "E";
                    if (dnaInfo == 0) {
                        dna24mer[7 - i] = "GAA";
                    } else if (dnaInfo == 1) {
                        cout << "dddddd";
                    } else if (dnaInfo == 2) {
                        cout << "dddddd" ;
                    } else {
                        dna24mer[7 - i] = "GAG";
                    }
                    break;
                case 7: //G
//                cout << "G";
                    if (dnaInfo == 0) {
                        dna24mer[7 - i] = "GGA";
                    } else if (dnaInfo == 1) {
                        dna24mer[7 - i] = "GGC";
                    } else if (dnaInfo == 2) {
                        dna24mer[7 - i] = "GGT";
                    } else {
                        dna24mer[7 - i] = "GGG";
                    }
                    break;
                case 8: //H
//                cout << "H";
                    if (dnaInfo == 0) {
                        cout << "dddddd";
                    } else if (dnaInfo == 1) {
                        dna24mer[7 - i] = "CAC";
                    } else if (dnaInfo == 2) {
                        dna24mer[7 - i] = "CAT";
                    } else {
                        cout << "dddddd";
                    }
                    break;
                case 9: //I
//                cout << "I";
                    if (dnaInfo == 0) {
                        dna24mer[7 - i] = "ATA";
                    } else if (dnaInfo == 1) {
                        dna24mer[7 - i] = "ATC";
                    } else if (dnaInfo == 2) {
                        dna24mer[7 - i] = "ATT";
                    } else {
                        cout << "dddddd";
                    }
                    break;
                case 10: //L
//                cout << "L";
                    if (dnaInfo == 0) {
                        dna24mer[7 - i] = "CTA";
                    } else if (dnaInfo == 1) {
                        dna24mer[7 - i] = "CTC";
                    } else if (dnaInfo == 2) {
                        dna24mer[7 - i] = "CTT";
                    } else if (dnaInfo == 3) {
                        dna24mer[7 - i] = "CTG";
                    } else if (dnaInfo == 4) {
                        dna24mer[7 - i] = "TTG";
                    } else {
                        dna24mer[7 - i] = "TTA";
                    }
                    break;
                case 11: //K
//                cout << "K";
                    if (dnaInfo == 0) {
                        dna24mer[7 - i] = "AAA";
                    } else if (dnaInfo == 1) {
                        cout << "dddddd";
                    } else if (dnaInfo == 2) {
                        cout << "dddddd";
                    } else {
                        dna24mer[7 - i] = "AAG";
                    }
                    break;
                case 12: // M
//                cout << "M";
                    if (dnaInfo == 0) {
                        cout << "dddddd";
                    } else if (dnaInfo == 1) {
                        cout << "dddddd";
                    } else if (dnaInfo == 2) {
                        cout << "dddddd";
                    } else {
                        dna24mer[7 - i] = "ATG";
                    }
                    break;
                case 13://F
//                cout << "F";
                    if (dnaInfo == 0) {
                        cout << "dddddd" ;
                    } else if (dnaInfo == 1) {
                        dna24mer[7 - i] = "TTC";
                    } else if (dnaInfo == 2) {
                        dna24mer[7 - i] = "TTT";
                    } else {
                        cout << "dddddd";
                    }
                    break;
                case 14: //P
//                cout << "P";
                    if (dnaInfo == 0) {
                        dna24mer[7 - i] = "CCA";
                    } else if (dnaInfo == 1) {
                        dna24mer[7 - i] = "CCC";
                    } else if (dnaInfo == 2) {
                        dna24mer[7 - i] = "CCT";
                    } else {
                        dna24mer[7 - i] = "CCG";
                    }
                    break;
                case 15: //S
//                cout << "S";
                    if (dnaInfo == 0) {
                        dna24mer[7 - i] = "TCA";
                    } else if (dnaInfo == 1) {
                        dna24mer[7 - i] = "TCC";
                    } else if (dnaInfo == 2) {
                        dna24mer[7 - i] = "TCT";
                    } else if (dnaInfo == 3) {
                        dna24mer[7 - i] = "TCG";
                    } else if (dnaInfo == 4) {
                        cout << "dddddd";
                    } else if (dnaInfo == 5) {
                        cout << "dddddd";
                    } else if (dnaInfo == 6) {
                        dna24mer[7 - i] = "AGT";
                    } else {
                        dna24mer[7 - i] = "AGC";
                    }
                    break;
                case 16: //T
//                cout << "T";
                    if (dnaInfo == 0) {
                        dna24mer[7 - i] = "ACA";
                    } else if (dnaInfo == 1) {
                        dna24mer[7 - i] = "ACC";
                    } else if (dnaInfo == 2) {
                        dna24mer[7 - i] = "ACT";
                    } else {
                        dna24mer[7 - i] = "ACG";
                    }
                    break;
                case 17: //W
//                cout << "W";
                    if (dnaInfo == 0) {
                        cout << "dddddd";
                    } else if (dnaInfo == 1) {
                        cout << "dddddd";
                    } else if (dnaInfo == 2) {
                        cout << "dddddd";
                    } else {
                        dna24mer[7 - i] = "TGG";
                    }
                    break;
                case 18: //Y
//                cout << "Y";
                    if (dnaInfo == 0) {
                        cout << "dddddd";
                    } else if (dnaInfo == 1) {
                        dna24mer[7 - i] = "TAC";
                    } else if (dnaInfo == 2) {
                        dna24mer[7 - i] = "TAT";
                    } else {
                        cout << "dddddd";
                    }
                    break;
                case 19: //V
//                cout << "V";
                    if (dnaInfo == 0) {
                        dna24mer[7 - i] = "GTA";
                    } else if (dnaInfo == 1) {
                        dna24mer[7 - i] = "GTC";
                    } else if (dnaInfo == 2) {
                        dna24mer[7 - i] = "GTT";
                    } else {
                        dna24mer[7 - i] = "GTG";
                    }
                    break;
                case 20: //stop
//                cout << "Z";
                    if (dnaInfo == 0) {
                        dna24mer[7 - i] = "TAA";
                    } else if (dnaInfo == 1) {
                        cout << "dddddd";
                    } else if (dnaInfo == 2) {
                        cout << "dddddd";
                    } else if (dnaInfo == 3) {
                        dna24mer[7 - i] = "TAG";
                    } else if (dnaInfo == 4) {
                        cout << "dddddd";
                    } else {
                        dna24mer[7 - i] = "TGA";
                    }
                    break;
            }
        }
        dnaStr = "";
        for (int i = 0; i < 8; i++) {
            dnaStr += dna24mer[i];
        }
        cout << "Syncmer: " << aaStr << " " << dnaStr;
    }


};

#endif //ADKMER4_KMEREXTRACTOR_H
<|MERGE_RESOLUTION|>--- conflicted
+++ resolved
@@ -96,19 +96,6 @@
 
     void printAAKmer(uint64_t kmer, int shits = 28);
 
-<<<<<<< HEAD
-    void printSmer(const uint32_t smer) {
-        string aminoacid = "ARNDCQEGHILKMFPSTWYVX";
-        string smerStr;
-        for (int i = 0; i < 12; i++) {
-            smerStr += aminoacid[(smer >> (5 * i)) & 0x1F];
-        }
-        reverse(smerStr.begin(), smerStr.end());
-        cout << "Smer: " << smerStr << endl;
-    }
-
-=======
->>>>>>> 888de687
     void printSyncmer(const uint64_t syncmer) {
         string aminoacid = "ARNDCQEGHILKMFPSTWYVX";
 
