#ifndef ADKMER4_KMEREXTRACTOR_H
#define ADKMER4_KMEREXTRACTOR_H

#include <iostream>
#include <vector>
#include "Kmer.h"
#include "printBinary.h"
#include "common.h"
#include "Mmap.h"
#include <algorithm>
#include "kseq.h"
#include "KSeqBufferReader.h"
#include "ProdigalWrapper.h"
#include <functional>
//#include "xxh3.h"
#include "xxhash.h"
#include <queue>
#include "LocalParameters.h"
#include "NucleotideMatrix.h"
#include "SubstitutionMatrix.h"
#include "tantan.h"
#include <cstdint>
#include "LocalUtil.h"

#include "GeneticCode.h"
#include "SyncmerScanner.h"

#ifdef OPENMP
#include <omp.h>
#endif

KSEQ_INIT(kseq_buffer_t*, kseq_buffer_reader)

#define kmerLength 8



using namespace std;

class SeqIterator {
private:
    const GeneticCode & geneticCode;
    KmerScanner * kmerScanner;
    uint64_t powers[10];
    uint32_t * mask;
    int * mask_int;
    uint32_t spaceNum;
    int spaceNum_int;
    int bitsForCodon;
    int bitsFor8Codons;
    int smerLen;
    uint32_t smerMask;
    uint64_t dnaMask;
    // void addDNAInfo_TargetKmer(uint64_t &kmer, const char *seq, const PredictedBlock &block, int kmerCnt);

public:
    SeqIterator(const LocalParameters &par, const GeneticCode &geneticCode);
    ~SeqIterator();
    
    string reverseComplement(string &read) const;
    
    void devideToCdsAndNonCds(const char *maskedSeq,
                              size_t seqLen,
                              const vector<CDSinfo> &cdsInfo, 
                              vector<string> &cds,
                              vector<string> &nonCds);

    char *reverseComplement(char *read, size_t length) const;

    void sixFrameTranslation(const char *seq, int seqLen, vector<int> *aaFrames);

    bool translateBlock(const char *seq, SequenceBlock block, vector<int> & aaSeq, size_t length);

    void translate(const string & seq, vector<int> & aa, int frame = 0) {
        aa.clear();
        if(aa.capacity() < seq.length() / 3 + 1) {
            aa.reserve(seq.length() / 3 + 1);
        }
        for (int i = 0 + frame; i + 2 < (int) seq.length(); i = i + 3) {
            aa.push_back(geneticCode.getAA(atcg[seq[i]], atcg[seq[i + 1]], atcg[seq[i + 2]]));
            // aa.push_back(nuc2aa[nuc2int(atcg[seq[i]])][nuc2int(atcg[seq[i + 1]])][nuc2int(atcg[seq[i + 2]])]);
        }
    }

    void generateIntergenicKmerList(struct _gene *genes, struct _node *nodes, int numberOfGenes,
                                    vector<uint64_t> &intergenicKmerList, const char *seq);

    void getMinHashList(priority_queue<uint64_t> &sortedHashQue, const char *seq);

    bool
    compareMinHashList(priority_queue<uint64_t> list1, priority_queue<uint64_t> &list2, size_t length1, size_t length2);

    static size_t kmerNumOfSixFrameTranslation(const char *seq);

    size_t getNumOfKmerForBlock(const SequenceBlock &block);

    int fillBufferWithKmerFromBlock(const char *seq,
                                    Buffer<TargetKmer> &kmerBuffer,
                                    size_t &posToWrite,
                                    int seqID,
                                    int taxIdAtRank,
                                    const vector<int> & aaSeq,
                                    int blockStrand = 0,
                                    int blockStart = 0,
                                    int blockEnd = 0);

    int extractTargetKmers(const char *seq,
                           Buffer<TargetKmer> &kmerBuffer,
                           size_t &posToWrite,
                           int seqID,
                           int taxIdAtRank,
                           SequenceBlock block);

    bool isSyncmer(const vector<int> &aaSeq, int startPos, int k, int s) {
        size_t min_smer_value = UINT64_MAX;
        int min_smer_pos = -1;
        size_t current_value = 0;
        for (int i = 0; i <= k - s; ++i) {
            if (i == 0) {
                for (int j = 0; j < s; ++j) {
                    current_value = (current_value << 5) | aaSeq[startPos + i + j];
                }
            } else {
                current_value = (current_value << 5) | aaSeq[startPos + i + s - 1];
            }
            current_value = current_value & ((1ULL << (5 * s)) - 1); // Mask to keep only the last s amino acids
            if (current_value < min_smer_value) {
                min_smer_value = current_value;
                min_smer_pos = i;
            }
        }
        return (min_smer_pos == 0 || min_smer_pos == (k - s));
    }

<<<<<<< HEAD
    void addDNAInfo_TargetKmer(uint64_t &kmer, const char *seq, const int &kmerCnt);
=======
    void addDNAInfo_TargetKmer(uint64_t & kmer, const char * seq, int kmerCnt, int strand, int start, int end);
>>>>>>> 631b1a51

    static void maskLowComplexityRegions(const unsigned char * seq, unsigned char * maskedSeq, ProbabilityMatrix & probMat,
                                         float maskProb, const BaseMatrix * subMat);

    void printKmerInDNAsequence(uint64_t kmer);

    void printAAKmer(uint64_t kmer, int shits = 28);

    void printSmer(const uint32_t smer) {
        
        string aminoacid = "ARNDCQEGHILKMFPSTWYVX";
        string smerStr;
        for (int i = 0; i < smerLen; i++) {
            smerStr += aminoacid[(smer >> (5 * i)) & 0x1F];
        }
        reverse(smerStr.begin(), smerStr.end());
        cout << "Smer: " << smerStr << endl;
    }

    void printSyncmer(const uint64_t syncmer) {
        string aminoacid = "ARNDCQEGHILKMFPSTWYVX";

        uint64_t dnaPart = syncmer;
        uint64_t aaPart = syncmer >> bitsFor8Codons;
        string aaStr = "01234567";
        string dnaStr;
        vector<string> dna24mer(8);
        for (int i = 0; i < kmerLength; i++) {
            aaStr[7 - i] = aminoacid[(aaPart >> (5 * i)) & 0x1F];
            uint64_t dnaInfo = (dnaPart >> (3 * i)) & 0x07;
            switch ((aaPart >> (5 * i)) & 0x1F) {
                case 0: //A
//                cout << "A";
                    if (dnaInfo == 0) {
                        dna24mer[7 - i] = "GCA";
                    } else if (dnaInfo == 1) {
                        dna24mer[7 - i] = "GCC";
                    } else if (dnaInfo == 2) {
                        dna24mer[7 - i] = "GCT";
                    } else if (dnaInfo == 3){
                        dna24mer[7 - i] = "GCG";
                    } else {
                        cout << "Error in " << aaStr[7 - i] << endl;
                    }
                    break;
                case 1: //R
//                cout << "R";
                    if (dnaInfo == 0) {
                        dna24mer[7 - i] = "CGA";
                    } else if (dnaInfo == 1) {
                        dna24mer[7 - i] = "CGC";
                    } else if (dnaInfo == 2) {
                        dna24mer[7 - i] = "CGT";
                    } else if (dnaInfo == 3) {
                        dna24mer[7 - i] = "CGG";
                    } else if (dnaInfo == 4) {
                        dna24mer[7 - i] = "AGG";
                    } else if (dnaInfo == 5) {
                        dna24mer[7 - i] = "AGA";
                    } else{
                        cout << "Error in " << aaStr[7 - i] << endl;
                    }
                    break;
                case 2: //N
//                cout << "N";
                    if (dnaInfo == 0) {
                        cout << "dddddd";
                    } else if (dnaInfo == 1) {
                        dna24mer[7 - i] = "AAC";
                    } else if (dnaInfo == 2) {
                        dna24mer[7 - i] = "AAT";
                    } else {
                        cout << "dddddd";
                    }
                    break;
                case 3: //D
//                cout << "D";
                    if (dnaInfo == 0) {
                        cout << "dddddd";
                    } else if (dnaInfo == 1) {
                        dna24mer[7 - i] = "GAC";
                    } else if (dnaInfo == 2) {
                        dna24mer[7 - i] = "GAT";
                    } else {
                        cout << "dddddd";
                    }
                    break;
                case 4: //C
//                cout << "C";
                    if (dnaInfo == 0) {
                        cout << "dddddd";
                    } else if (dnaInfo == 1) {
                        dna24mer[7 - i] = "TGC";
                    } else if (dnaInfo == 2) {
                        dna24mer[7 - i] = "TGT";
                    } else {
                        cout << "dddddd";
                    }
                    break;
                case 5: // Q
//                cout << "Q";
                    if (dnaInfo == 0) {
                        dna24mer[7 - i] = "CAA";
                    } else if (dnaInfo == 1) {
                        cout << "dddddd";
                    } else if (dnaInfo == 2) {
                        cout << "dddddd";
                    } else {
                        dna24mer[7 - i] = "CAG";
                    }
                    break;
                case 6: //E
//                cout << "E";
                    if (dnaInfo == 0) {
                        dna24mer[7 - i] = "GAA";
                    } else if (dnaInfo == 1) {
                        cout << "dddddd";
                    } else if (dnaInfo == 2) {
                        cout << "dddddd" ;
                    } else {
                        dna24mer[7 - i] = "GAG";
                    }
                    break;
                case 7: //G
//                cout << "G";
                    if (dnaInfo == 0) {
                        dna24mer[7 - i] = "GGA";
                    } else if (dnaInfo == 1) {
                        dna24mer[7 - i] = "GGC";
                    } else if (dnaInfo == 2) {
                        dna24mer[7 - i] = "GGT";
                    } else {
                        dna24mer[7 - i] = "GGG";
                    }
                    break;
                case 8: //H
//                cout << "H";
                    if (dnaInfo == 0) {
                        cout << "dddddd";
                    } else if (dnaInfo == 1) {
                        dna24mer[7 - i] = "CAC";
                    } else if (dnaInfo == 2) {
                        dna24mer[7 - i] = "CAT";
                    } else {
                        cout << "dddddd";
                    }
                    break;
                case 9: //I
//                cout << "I";
                    if (dnaInfo == 0) {
                        dna24mer[7 - i] = "ATA";
                    } else if (dnaInfo == 1) {
                        dna24mer[7 - i] = "ATC";
                    } else if (dnaInfo == 2) {
                        dna24mer[7 - i] = "ATT";
                    } else {
                        cout << "dddddd";
                    }
                    break;
                case 10: //L
//                cout << "L";
                    if (dnaInfo == 0) {
                        dna24mer[7 - i] = "CTA";
                    } else if (dnaInfo == 1) {
                        dna24mer[7 - i] = "CTC";
                    } else if (dnaInfo == 2) {
                        dna24mer[7 - i] = "CTT";
                    } else if (dnaInfo == 3) {
                        dna24mer[7 - i] = "CTG";
                    } else if (dnaInfo == 4) {
                        dna24mer[7 - i] = "TTG";
                    } else {
                        dna24mer[7 - i] = "TTA";
                    }
                    break;
                case 11: //K
//                cout << "K";
                    if (dnaInfo == 0) {
                        dna24mer[7 - i] = "AAA";
                    } else if (dnaInfo == 1) {
                        cout << "dddddd";
                    } else if (dnaInfo == 2) {
                        cout << "dddddd";
                    } else {
                        dna24mer[7 - i] = "AAG";
                    }
                    break;
                case 12: // M
//                cout << "M";
                    if (dnaInfo == 0) {
                        cout << "dddddd";
                    } else if (dnaInfo == 1) {
                        cout << "dddddd";
                    } else if (dnaInfo == 2) {
                        cout << "dddddd";
                    } else {
                        dna24mer[7 - i] = "ATG";
                    }
                    break;
                case 13://F
//                cout << "F";
                    if (dnaInfo == 0) {
                        cout << "dddddd" ;
                    } else if (dnaInfo == 1) {
                        dna24mer[7 - i] = "TTC";
                    } else if (dnaInfo == 2) {
                        dna24mer[7 - i] = "TTT";
                    } else {
                        cout << "dddddd";
                    }
                    break;
                case 14: //P
//                cout << "P";
                    if (dnaInfo == 0) {
                        dna24mer[7 - i] = "CCA";
                    } else if (dnaInfo == 1) {
                        dna24mer[7 - i] = "CCC";
                    } else if (dnaInfo == 2) {
                        dna24mer[7 - i] = "CCT";
                    } else {
                        dna24mer[7 - i] = "CCG";
                    }
                    break;
                case 15: //S
//                cout << "S";
                    if (dnaInfo == 0) {
                        dna24mer[7 - i] = "TCA";
                    } else if (dnaInfo == 1) {
                        dna24mer[7 - i] = "TCC";
                    } else if (dnaInfo == 2) {
                        dna24mer[7 - i] = "TCT";
                    } else if (dnaInfo == 3) {
                        dna24mer[7 - i] = "TCG";
                    } else if (dnaInfo == 4) {
                        cout << "dddddd";
                    } else if (dnaInfo == 5) {
                        cout << "dddddd";
                    } else if (dnaInfo == 6) {
                        dna24mer[7 - i] = "AGT";
                    } else {
                        dna24mer[7 - i] = "AGC";
                    }
                    break;
                case 16: //T
//                cout << "T";
                    if (dnaInfo == 0) {
                        dna24mer[7 - i] = "ACA";
                    } else if (dnaInfo == 1) {
                        dna24mer[7 - i] = "ACC";
                    } else if (dnaInfo == 2) {
                        dna24mer[7 - i] = "ACT";
                    } else {
                        dna24mer[7 - i] = "ACG";
                    }
                    break;
                case 17: //W
//                cout << "W";
                    if (dnaInfo == 0) {
                        cout << "dddddd";
                    } else if (dnaInfo == 1) {
                        cout << "dddddd";
                    } else if (dnaInfo == 2) {
                        cout << "dddddd";
                    } else {
                        dna24mer[7 - i] = "TGG";
                    }
                    break;
                case 18: //Y
//                cout << "Y";
                    if (dnaInfo == 0) {
                        cout << "dddddd";
                    } else if (dnaInfo == 1) {
                        dna24mer[7 - i] = "TAC";
                    } else if (dnaInfo == 2) {
                        dna24mer[7 - i] = "TAT";
                    } else {
                        cout << "dddddd";
                    }
                    break;
                case 19: //V
//                cout << "V";
                    if (dnaInfo == 0) {
                        dna24mer[7 - i] = "GTA";
                    } else if (dnaInfo == 1) {
                        dna24mer[7 - i] = "GTC";
                    } else if (dnaInfo == 2) {
                        dna24mer[7 - i] = "GTT";
                    } else {
                        dna24mer[7 - i] = "GTG";
                    }
                    break;
                case 20: //stop
//                cout << "Z";
                    if (dnaInfo == 0) {
                        dna24mer[7 - i] = "TAA";
                    } else if (dnaInfo == 1) {
                        cout << "dddddd";
                    } else if (dnaInfo == 2) {
                        cout << "dddddd";
                    } else if (dnaInfo == 3) {
                        dna24mer[7 - i] = "TAG";
                    } else if (dnaInfo == 4) {
                        cout << "dddddd";
                    } else {
                        dna24mer[7 - i] = "TGA";
                    }
                    break;
            }
        }
        dnaStr = "";
        for (int i = 0; i < kmerLength; i++) {
            dnaStr += dna24mer[i];
        }
        cout << "Syncmer: " << aaStr << " " << dnaStr;
    }


};

#endif //ADKMER4_KMEREXTRACTOR_H
<|MERGE_RESOLUTION|>--- conflicted
+++ resolved
@@ -132,11 +132,7 @@
         return (min_smer_pos == 0 || min_smer_pos == (k - s));
     }
 
-<<<<<<< HEAD
-    void addDNAInfo_TargetKmer(uint64_t &kmer, const char *seq, const int &kmerCnt);
-=======
     void addDNAInfo_TargetKmer(uint64_t & kmer, const char * seq, int kmerCnt, int strand, int start, int end);
->>>>>>> 631b1a51
 
     static void maskLowComplexityRegions(const unsigned char * seq, unsigned char * maskedSeq, ProbabilityMatrix & probMat,
                                          float maskProb, const BaseMatrix * subMat);
