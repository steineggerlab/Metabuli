--- conflicted
+++ resolved
@@ -44,9 +44,6 @@
     
 
     // Write report
-<<<<<<< HEAD
-    void writeReportFile(int numOfQuery, unordered_map<TaxID, unsigned int> &taxCnt, bool em, string kronaFileName = "");
-=======
     // void writeEMreport(
     //     FILE *FP,
     //     const std::unordered_map<TaxID, double> &taxProbs
@@ -60,7 +57,6 @@
     // );
 
     void writeReportFile(int numOfQuery, unordered_map<TaxID, unsigned int> &taxCnt, ReportType reportType, string kronaFileName = "");
->>>>>>> 29e330d1
     
     void writeReport(FILE *FP, const std::unordered_map<TaxID, TaxonCounts> &cladeCounts,
                      unsigned long totalReads, TaxID taxID = 0, int depth = 0);
