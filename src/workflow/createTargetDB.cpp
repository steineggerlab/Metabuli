--- conflicted
+++ resolved
@@ -111,12 +111,8 @@
         cout<<"ERROR"<<endl;
         return 0;
     }
-<<<<<<< HEAD
-    return 0;
-=======
 
 
->>>>>>> a1e80d68
     NcbiTaxonomy ncbiTaxonomy(names, nodes, merged);
     IndexCreator idxCre;
 
